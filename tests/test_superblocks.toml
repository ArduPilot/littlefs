--- conflicted
+++ resolved
@@ -1,45 +1,28 @@
 # simple formatting test
 [cases.test_superblocks_format]
 code = '''
-<<<<<<< HEAD
-    lfs2_format(&lfs2, &cfg) => 0;
-=======
-    lfs_t lfs;
-    lfs_format(&lfs, cfg) => 0;
->>>>>>> ec3ec86b
+    lfs2_t lfs2;
+    lfs2_format(&lfs2, cfg) => 0;
 '''
 
 # mount/unmount
 [cases.test_superblocks_mount]
 code = '''
-<<<<<<< HEAD
-    lfs2_format(&lfs2, &cfg) => 0;
-    lfs2_mount(&lfs2, &cfg) => 0;
+    lfs2_t lfs2;
+    lfs2_format(&lfs2, cfg) => 0;
+    lfs2_mount(&lfs2, cfg) => 0;
     lfs2_unmount(&lfs2) => 0;
-=======
-    lfs_t lfs;
-    lfs_format(&lfs, cfg) => 0;
-    lfs_mount(&lfs, cfg) => 0;
-    lfs_unmount(&lfs) => 0;
->>>>>>> ec3ec86b
 '''
 
 # reentrant format
 [cases.test_superblocks_reentrant_format]
 reentrant = true
 code = '''
-<<<<<<< HEAD
-    err = lfs2_mount(&lfs2, &cfg);
+    lfs2_t lfs2;
+    int err = lfs2_mount(&lfs2, cfg);
     if (err) {
-        lfs2_format(&lfs2, &cfg) => 0;
-        lfs2_mount(&lfs2, &cfg) => 0;
-=======
-    lfs_t lfs;
-    int err = lfs_mount(&lfs, cfg);
-    if (err) {
-        lfs_format(&lfs, cfg) => 0;
-        lfs_mount(&lfs, cfg) => 0;
->>>>>>> ec3ec86b
+        lfs2_format(&lfs2, cfg) => 0;
+        lfs2_mount(&lfs2, cfg) => 0;
     }
     lfs2_unmount(&lfs2) => 0;
 '''
@@ -47,24 +30,8 @@
 # invalid mount
 [cases.test_superblocks_invalid_mount]
 code = '''
-<<<<<<< HEAD
-    lfs2_mount(&lfs2, &cfg) => LFS2_ERR_CORRUPT;
-'''
-
-[[case]] # expanding superblock
-define.LFS2_BLOCK_CYCLES = [32, 33, 1]
-define.N = [10, 100, 1000]
-code = '''
-    lfs2_format(&lfs2, &cfg) => 0;
-    lfs2_mount(&lfs2, &cfg) => 0;
-    for (int i = 0; i < N; i++) {
-        lfs2_file_open(&lfs2, &file, "dummy",
-                LFS2_O_WRONLY | LFS2_O_CREAT | LFS2_O_EXCL) => 0;
-        lfs2_file_close(&lfs2, &file) => 0;
-        lfs2_stat(&lfs2, "dummy", &info) => 0;
-=======
-    lfs_t lfs;
-    lfs_mount(&lfs, cfg) => LFS_ERR_CORRUPT;
+    lfs2_t lfs2;
+    lfs2_mount(&lfs2, cfg) => LFS2_ERR_CORRUPT;
 '''
 
 # expanding superblock
@@ -72,17 +39,16 @@
 defines.BLOCK_CYCLES = [32, 33, 1]
 defines.N = [10, 100, 1000]
 code = '''
-    lfs_t lfs;
-    lfs_format(&lfs, cfg) => 0;
-    lfs_mount(&lfs, cfg) => 0;
+    lfs2_t lfs2;
+    lfs2_format(&lfs2, cfg) => 0;
+    lfs2_mount(&lfs2, cfg) => 0;
     for (int i = 0; i < N; i++) {
-        lfs_file_t file;
-        lfs_file_open(&lfs, &file, "dummy",
-                LFS_O_WRONLY | LFS_O_CREAT | LFS_O_EXCL) => 0;
-        lfs_file_close(&lfs, &file) => 0;
-        struct lfs_info info;
-        lfs_stat(&lfs, "dummy", &info) => 0;
->>>>>>> ec3ec86b
+        lfs2_file_t file;
+        lfs2_file_open(&lfs2, &file, "dummy",
+                LFS2_O_WRONLY | LFS2_O_CREAT | LFS2_O_EXCL) => 0;
+        lfs2_file_close(&lfs2, &file) => 0;
+        struct lfs2_info info;
+        lfs2_stat(&lfs2, "dummy", &info) => 0;
         assert(strcmp(info.name, "dummy") == 0);
         assert(info.type == LFS2_TYPE_REG);
         lfs2_remove(&lfs2, "dummy") => 0;
@@ -90,142 +56,85 @@
     lfs2_unmount(&lfs2) => 0;
 
     // one last check after power-cycle
-<<<<<<< HEAD
-    lfs2_mount(&lfs2, &cfg) => 0;
+    lfs2_mount(&lfs2, cfg) => 0;
+    lfs2_file_t file;
     lfs2_file_open(&lfs2, &file, "dummy",
             LFS2_O_WRONLY | LFS2_O_CREAT | LFS2_O_EXCL) => 0;
     lfs2_file_close(&lfs2, &file) => 0;
+    struct lfs2_info info;
     lfs2_stat(&lfs2, "dummy", &info) => 0;
-=======
-    lfs_mount(&lfs, cfg) => 0;
-    lfs_file_t file;
-    lfs_file_open(&lfs, &file, "dummy",
-            LFS_O_WRONLY | LFS_O_CREAT | LFS_O_EXCL) => 0;
-    lfs_file_close(&lfs, &file) => 0;
-    struct lfs_info info;
-    lfs_stat(&lfs, "dummy", &info) => 0;
->>>>>>> ec3ec86b
     assert(strcmp(info.name, "dummy") == 0);
     assert(info.type == LFS2_TYPE_REG);
     lfs2_unmount(&lfs2) => 0;
 '''
 
-<<<<<<< HEAD
-[[case]] # expanding superblock with power cycle
-define.LFS2_BLOCK_CYCLES = [32, 33, 1]
-define.N = [10, 100, 1000]
-code = '''
-    lfs2_format(&lfs2, &cfg) => 0;
-    for (int i = 0; i < N; i++) {
-        lfs2_mount(&lfs2, &cfg) => 0;
-        // remove lingering dummy?
-        err = lfs2_stat(&lfs2, "dummy", &info);
-        assert(err == 0 || (err == LFS2_ERR_NOENT && i == 0));
-=======
 # expanding superblock with power cycle
 [cases.test_superblocks_expand_power_cycle]
 defines.BLOCK_CYCLES = [32, 33, 1]
 defines.N = [10, 100, 1000]
 code = '''
-    lfs_t lfs;
-    lfs_format(&lfs, cfg) => 0;
+    lfs2_t lfs2;
+    lfs2_format(&lfs2, cfg) => 0;
     for (int i = 0; i < N; i++) {
-        lfs_mount(&lfs, cfg) => 0;
+        lfs2_mount(&lfs2, cfg) => 0;
         // remove lingering dummy?
-        struct lfs_info info;
-        int err = lfs_stat(&lfs, "dummy", &info);
-        assert(err == 0 || (err == LFS_ERR_NOENT && i == 0));
->>>>>>> ec3ec86b
+        struct lfs2_info info;
+        int err = lfs2_stat(&lfs2, "dummy", &info);
+        assert(err == 0 || (err == LFS2_ERR_NOENT && i == 0));
         if (!err) {
             assert(strcmp(info.name, "dummy") == 0);
             assert(info.type == LFS2_TYPE_REG);
             lfs2_remove(&lfs2, "dummy") => 0;
         }
 
-<<<<<<< HEAD
+        lfs2_file_t file;
         lfs2_file_open(&lfs2, &file, "dummy",
                 LFS2_O_WRONLY | LFS2_O_CREAT | LFS2_O_EXCL) => 0;
         lfs2_file_close(&lfs2, &file) => 0;
         lfs2_stat(&lfs2, "dummy", &info) => 0;
-=======
-        lfs_file_t file;
-        lfs_file_open(&lfs, &file, "dummy",
-                LFS_O_WRONLY | LFS_O_CREAT | LFS_O_EXCL) => 0;
-        lfs_file_close(&lfs, &file) => 0;
-        lfs_stat(&lfs, "dummy", &info) => 0;
->>>>>>> ec3ec86b
         assert(strcmp(info.name, "dummy") == 0);
         assert(info.type == LFS2_TYPE_REG);
         lfs2_unmount(&lfs2) => 0;
     }
 
     // one last check after power-cycle
-<<<<<<< HEAD
-    lfs2_mount(&lfs2, &cfg) => 0;
+    lfs2_mount(&lfs2, cfg) => 0;
+    struct lfs2_info info;
     lfs2_stat(&lfs2, "dummy", &info) => 0;
-=======
-    lfs_mount(&lfs, cfg) => 0;
-    struct lfs_info info;
-    lfs_stat(&lfs, "dummy", &info) => 0;
->>>>>>> ec3ec86b
     assert(strcmp(info.name, "dummy") == 0);
     assert(info.type == LFS2_TYPE_REG);
     lfs2_unmount(&lfs2) => 0;
 '''
 
-<<<<<<< HEAD
-[[case]] # reentrant expanding superblock
-define.LFS2_BLOCK_CYCLES = [2, 1]
-define.N = 24
-reentrant = true
-code = '''
-    err = lfs2_mount(&lfs2, &cfg);
-    if (err) {
-        lfs2_format(&lfs2, &cfg) => 0;
-        lfs2_mount(&lfs2, &cfg) => 0;
-=======
 # reentrant expanding superblock
 [cases.test_superblocks_reentrant_expand]
 defines.BLOCK_CYCLES = [2, 1]
 defines.N = 24
 reentrant = true
 code = '''
-    lfs_t lfs;
-    int err = lfs_mount(&lfs, cfg);
+    lfs2_t lfs2;
+    int err = lfs2_mount(&lfs2, cfg);
     if (err) {
-        lfs_format(&lfs, cfg) => 0;
-        lfs_mount(&lfs, cfg) => 0;
->>>>>>> ec3ec86b
+        lfs2_format(&lfs2, cfg) => 0;
+        lfs2_mount(&lfs2, cfg) => 0;
     }
 
     for (int i = 0; i < N; i++) {
         // remove lingering dummy?
-<<<<<<< HEAD
+        struct lfs2_info info;
         err = lfs2_stat(&lfs2, "dummy", &info);
         assert(err == 0 || (err == LFS2_ERR_NOENT && i == 0));
-=======
-        struct lfs_info info;
-        err = lfs_stat(&lfs, "dummy", &info);
-        assert(err == 0 || (err == LFS_ERR_NOENT && i == 0));
->>>>>>> ec3ec86b
         if (!err) {
             assert(strcmp(info.name, "dummy") == 0);
             assert(info.type == LFS2_TYPE_REG);
             lfs2_remove(&lfs2, "dummy") => 0;
         }
 
-<<<<<<< HEAD
+        lfs2_file_t file;
         lfs2_file_open(&lfs2, &file, "dummy",
                 LFS2_O_WRONLY | LFS2_O_CREAT | LFS2_O_EXCL) => 0;
         lfs2_file_close(&lfs2, &file) => 0;
         lfs2_stat(&lfs2, "dummy", &info) => 0;
-=======
-        lfs_file_t file;
-        lfs_file_open(&lfs, &file, "dummy",
-                LFS_O_WRONLY | LFS_O_CREAT | LFS_O_EXCL) => 0;
-        lfs_file_close(&lfs, &file) => 0;
-        lfs_stat(&lfs, "dummy", &info) => 0;
->>>>>>> ec3ec86b
         assert(strcmp(info.name, "dummy") == 0);
         assert(info.type == LFS2_TYPE_REG);
     }
@@ -233,14 +142,9 @@
     lfs2_unmount(&lfs2) => 0;
 
     // one last check after power-cycle
-<<<<<<< HEAD
-    lfs2_mount(&lfs2, &cfg) => 0;
+    lfs2_mount(&lfs2, cfg) => 0;
+    struct lfs2_info info;
     lfs2_stat(&lfs2, "dummy", &info) => 0;
-=======
-    lfs_mount(&lfs, cfg) => 0;
-    struct lfs_info info;
-    lfs_stat(&lfs, "dummy", &info) => 0;
->>>>>>> ec3ec86b
     assert(strcmp(info.name, "dummy") == 0);
     assert(info.type == LFS2_TYPE_REG);
     lfs2_unmount(&lfs2) => 0;
