# bad blocks with block cycles should be tested in test_relocations
<<<<<<< HEAD
if = 'LFS2_BLOCK_CYCLES == -1'

[[case]] # single bad blocks
define.LFS2_BLOCK_COUNT = 256 # small bd so test runs faster
define.LFS2_ERASE_CYCLES = 0xffffffff
define.LFS2_ERASE_VALUE = [0x00, 0xff, -1]
define.LFS2_BADBLOCK_BEHAVIOR = [
    'LFS2_TESTBD_BADBLOCK_PROGERROR',
    'LFS2_TESTBD_BADBLOCK_ERASEERROR',
    'LFS2_TESTBD_BADBLOCK_READERROR',
    'LFS2_TESTBD_BADBLOCK_PROGNOOP',
    'LFS2_TESTBD_BADBLOCK_ERASENOOP',
=======
if = '(int32_t)BLOCK_CYCLES == -1'

[cases.test_badblocks_single]
defines.BLOCK_COUNT = 256 # small bd so test runs faster
defines.ERASE_CYCLES = 0xffffffff
defines.ERASE_VALUE = [0x00, 0xff, -1]
defines.BADBLOCK_BEHAVIOR = [
    'LFS_EMUBD_BADBLOCK_PROGERROR',
    'LFS_EMUBD_BADBLOCK_ERASEERROR',
    'LFS_EMUBD_BADBLOCK_READERROR',
    'LFS_EMUBD_BADBLOCK_PROGNOOP',
    'LFS_EMUBD_BADBLOCK_ERASENOOP',
>>>>>>> ec3ec86b
]
defines.NAMEMULT = 64
defines.FILEMULT = 1
code = '''
<<<<<<< HEAD
    for (lfs2_block_t badblock = 2; badblock < LFS2_BLOCK_COUNT; badblock++) {
        lfs2_testbd_setwear(&cfg, badblock-1, 0) => 0;
        lfs2_testbd_setwear(&cfg, badblock, 0xffffffff) => 0;
        
        lfs2_format(&lfs2, &cfg) => 0;

        lfs2_mount(&lfs2, &cfg) => 0;
=======
    for (lfs_block_t badblock = 2; badblock < BLOCK_COUNT; badblock++) {
        lfs_emubd_setwear(cfg, badblock-1, 0) => 0;
        lfs_emubd_setwear(cfg, badblock, 0xffffffff) => 0;

        lfs_t lfs;
        lfs_format(&lfs, cfg) => 0;

        lfs_mount(&lfs, cfg) => 0;
>>>>>>> ec3ec86b
        for (int i = 1; i < 10; i++) {
            uint8_t buffer[1024];
            for (int j = 0; j < NAMEMULT; j++) {
                buffer[j] = '0'+i;
            }
            buffer[NAMEMULT] = '\0';
            lfs2_mkdir(&lfs2, (char*)buffer) => 0;

            buffer[NAMEMULT] = '/';
            for (int j = 0; j < NAMEMULT; j++) {
                buffer[j+NAMEMULT+1] = '0'+i;
            }
            buffer[2*NAMEMULT+1] = '\0';
<<<<<<< HEAD
            lfs2_file_open(&lfs2, &file, (char*)buffer,
                    LFS2_O_WRONLY | LFS2_O_CREAT) => 0;
=======
            lfs_file_t file;
            lfs_file_open(&lfs, &file, (char*)buffer,
                    LFS_O_WRONLY | LFS_O_CREAT) => 0;
>>>>>>> ec3ec86b
            
            lfs_size_t size = NAMEMULT;
            for (int j = 0; j < i*FILEMULT; j++) {
                lfs2_file_write(&lfs2, &file, buffer, size) => size;
            }

            lfs2_file_close(&lfs2, &file) => 0;
        }
        lfs2_unmount(&lfs2) => 0;

<<<<<<< HEAD
        lfs2_mount(&lfs2, &cfg) => 0;
=======
        lfs_mount(&lfs, cfg) => 0;
>>>>>>> ec3ec86b
        for (int i = 1; i < 10; i++) {
            uint8_t buffer[1024];
            for (int j = 0; j < NAMEMULT; j++) {
                buffer[j] = '0'+i;
            }
            buffer[NAMEMULT] = '\0';
<<<<<<< HEAD
            lfs2_stat(&lfs2, (char*)buffer, &info) => 0;
            info.type => LFS2_TYPE_DIR;
=======
            struct lfs_info info;
            lfs_stat(&lfs, (char*)buffer, &info) => 0;
            info.type => LFS_TYPE_DIR;
>>>>>>> ec3ec86b

            buffer[NAMEMULT] = '/';
            for (int j = 0; j < NAMEMULT; j++) {
                buffer[j+NAMEMULT+1] = '0'+i;
            }
            buffer[2*NAMEMULT+1] = '\0';
<<<<<<< HEAD
            lfs2_file_open(&lfs2, &file, (char*)buffer, LFS2_O_RDONLY) => 0;
=======
            lfs_file_t file;
            lfs_file_open(&lfs, &file, (char*)buffer, LFS_O_RDONLY) => 0;
>>>>>>> ec3ec86b
            
            int size = NAMEMULT;
            for (int j = 0; j < i*FILEMULT; j++) {
                uint8_t rbuffer[1024];
                lfs2_file_read(&lfs2, &file, rbuffer, size) => size;
                memcmp(buffer, rbuffer, size) => 0;
            }

            lfs2_file_close(&lfs2, &file) => 0;
        }
        lfs2_unmount(&lfs2) => 0;
    }
'''

<<<<<<< HEAD
[[case]] # region corruption (causes cascading failures)
define.LFS2_BLOCK_COUNT = 256 # small bd so test runs faster
define.LFS2_ERASE_CYCLES = 0xffffffff
define.LFS2_ERASE_VALUE = [0x00, 0xff, -1]
define.LFS2_BADBLOCK_BEHAVIOR = [
    'LFS2_TESTBD_BADBLOCK_PROGERROR',
    'LFS2_TESTBD_BADBLOCK_ERASEERROR',
    'LFS2_TESTBD_BADBLOCK_READERROR',
    'LFS2_TESTBD_BADBLOCK_PROGNOOP',
    'LFS2_TESTBD_BADBLOCK_ERASENOOP',
=======
[cases.test_badblocks_region_corruption] # (causes cascading failures)
defines.BLOCK_COUNT = 256 # small bd so test runs faster
defines.ERASE_CYCLES = 0xffffffff
defines.ERASE_VALUE = [0x00, 0xff, -1]
defines.BADBLOCK_BEHAVIOR = [
    'LFS_EMUBD_BADBLOCK_PROGERROR',
    'LFS_EMUBD_BADBLOCK_ERASEERROR',
    'LFS_EMUBD_BADBLOCK_READERROR',
    'LFS_EMUBD_BADBLOCK_PROGNOOP',
    'LFS_EMUBD_BADBLOCK_ERASENOOP',
>>>>>>> ec3ec86b
]
defines.NAMEMULT = 64
defines.FILEMULT = 1
code = '''
<<<<<<< HEAD
    for (lfs2_block_t i = 0; i < (LFS2_BLOCK_COUNT-2)/2; i++) {
        lfs2_testbd_setwear(&cfg, i+2, 0xffffffff) => 0;
    }
    
    lfs2_format(&lfs2, &cfg) => 0;

    lfs2_mount(&lfs2, &cfg) => 0;
=======
    for (lfs_block_t i = 0; i < (BLOCK_COUNT-2)/2; i++) {
        lfs_emubd_setwear(cfg, i+2, 0xffffffff) => 0;
    }

    lfs_t lfs;
    lfs_format(&lfs, cfg) => 0;

    lfs_mount(&lfs, cfg) => 0;
>>>>>>> ec3ec86b
    for (int i = 1; i < 10; i++) {
        uint8_t buffer[1024];
        for (int j = 0; j < NAMEMULT; j++) {
            buffer[j] = '0'+i;
        }
        buffer[NAMEMULT] = '\0';
        lfs2_mkdir(&lfs2, (char*)buffer) => 0;

        buffer[NAMEMULT] = '/';
        for (int j = 0; j < NAMEMULT; j++) {
            buffer[j+NAMEMULT+1] = '0'+i;
        }
        buffer[2*NAMEMULT+1] = '\0';
<<<<<<< HEAD
        lfs2_file_open(&lfs2, &file, (char*)buffer,
                LFS2_O_WRONLY | LFS2_O_CREAT) => 0;
=======
        lfs_file_t file;
        lfs_file_open(&lfs, &file, (char*)buffer,
                LFS_O_WRONLY | LFS_O_CREAT) => 0;
>>>>>>> ec3ec86b
        
        lfs_size_t size = NAMEMULT;
        for (int j = 0; j < i*FILEMULT; j++) {
            lfs2_file_write(&lfs2, &file, buffer, size) => size;
        }

        lfs2_file_close(&lfs2, &file) => 0;
    }
    lfs2_unmount(&lfs2) => 0;

<<<<<<< HEAD
    lfs2_mount(&lfs2, &cfg) => 0;
=======
    lfs_mount(&lfs, cfg) => 0;
>>>>>>> ec3ec86b
    for (int i = 1; i < 10; i++) {
        uint8_t buffer[1024];
        for (int j = 0; j < NAMEMULT; j++) {
            buffer[j] = '0'+i;
        }
        buffer[NAMEMULT] = '\0';
<<<<<<< HEAD
        lfs2_stat(&lfs2, (char*)buffer, &info) => 0;
        info.type => LFS2_TYPE_DIR;
=======
        struct lfs_info info;
        lfs_stat(&lfs, (char*)buffer, &info) => 0;
        info.type => LFS_TYPE_DIR;
>>>>>>> ec3ec86b

        buffer[NAMEMULT] = '/';
        for (int j = 0; j < NAMEMULT; j++) {
            buffer[j+NAMEMULT+1] = '0'+i;
        }
        buffer[2*NAMEMULT+1] = '\0';
<<<<<<< HEAD
        lfs2_file_open(&lfs2, &file, (char*)buffer, LFS2_O_RDONLY) => 0;
=======
        lfs_file_t file;
        lfs_file_open(&lfs, &file, (char*)buffer, LFS_O_RDONLY) => 0;
>>>>>>> ec3ec86b
        
        lfs_size_t size = NAMEMULT;
        for (int j = 0; j < i*FILEMULT; j++) {
            uint8_t rbuffer[1024];
            lfs2_file_read(&lfs2, &file, rbuffer, size) => size;
            memcmp(buffer, rbuffer, size) => 0;
        }

        lfs2_file_close(&lfs2, &file) => 0;
    }
    lfs2_unmount(&lfs2) => 0;
'''

<<<<<<< HEAD
[[case]] # alternating corruption (causes cascading failures)
define.LFS2_BLOCK_COUNT = 256 # small bd so test runs faster
define.LFS2_ERASE_CYCLES = 0xffffffff
define.LFS2_ERASE_VALUE = [0x00, 0xff, -1]
define.LFS2_BADBLOCK_BEHAVIOR = [
    'LFS2_TESTBD_BADBLOCK_PROGERROR',
    'LFS2_TESTBD_BADBLOCK_ERASEERROR',
    'LFS2_TESTBD_BADBLOCK_READERROR',
    'LFS2_TESTBD_BADBLOCK_PROGNOOP',
    'LFS2_TESTBD_BADBLOCK_ERASENOOP',
=======
[cases.test_badblocks_alternating_corruption] # (causes cascading failures)
defines.BLOCK_COUNT = 256 # small bd so test runs faster
defines.ERASE_CYCLES = 0xffffffff
defines.ERASE_VALUE = [0x00, 0xff, -1]
defines.BADBLOCK_BEHAVIOR = [
    'LFS_EMUBD_BADBLOCK_PROGERROR',
    'LFS_EMUBD_BADBLOCK_ERASEERROR',
    'LFS_EMUBD_BADBLOCK_READERROR',
    'LFS_EMUBD_BADBLOCK_PROGNOOP',
    'LFS_EMUBD_BADBLOCK_ERASENOOP',
>>>>>>> ec3ec86b
]
defines.NAMEMULT = 64
defines.FILEMULT = 1
code = '''
<<<<<<< HEAD
    for (lfs2_block_t i = 0; i < (LFS2_BLOCK_COUNT-2)/2; i++) {
        lfs2_testbd_setwear(&cfg, (2*i) + 2, 0xffffffff) => 0;
    }
    
    lfs2_format(&lfs2, &cfg) => 0;

    lfs2_mount(&lfs2, &cfg) => 0;
=======
    for (lfs_block_t i = 0; i < (BLOCK_COUNT-2)/2; i++) {
        lfs_emubd_setwear(cfg, (2*i) + 2, 0xffffffff) => 0;
    }

    lfs_t lfs;
    lfs_format(&lfs, cfg) => 0;

    lfs_mount(&lfs, cfg) => 0;
>>>>>>> ec3ec86b
    for (int i = 1; i < 10; i++) {
        uint8_t buffer[1024];
        for (int j = 0; j < NAMEMULT; j++) {
            buffer[j] = '0'+i;
        }
        buffer[NAMEMULT] = '\0';
        lfs2_mkdir(&lfs2, (char*)buffer) => 0;

        buffer[NAMEMULT] = '/';
        for (int j = 0; j < NAMEMULT; j++) {
            buffer[j+NAMEMULT+1] = '0'+i;
        }
        buffer[2*NAMEMULT+1] = '\0';
<<<<<<< HEAD
        lfs2_file_open(&lfs2, &file, (char*)buffer,
                LFS2_O_WRONLY | LFS2_O_CREAT) => 0;
=======
        lfs_file_t file;
        lfs_file_open(&lfs, &file, (char*)buffer,
                LFS_O_WRONLY | LFS_O_CREAT) => 0;
>>>>>>> ec3ec86b
        
        lfs_size_t size = NAMEMULT;
        for (int j = 0; j < i*FILEMULT; j++) {
            lfs2_file_write(&lfs2, &file, buffer, size) => size;
        }

        lfs2_file_close(&lfs2, &file) => 0;
    }
    lfs2_unmount(&lfs2) => 0;

<<<<<<< HEAD
    lfs2_mount(&lfs2, &cfg) => 0;
=======
    lfs_mount(&lfs, cfg) => 0;
>>>>>>> ec3ec86b
    for (int i = 1; i < 10; i++) {
        uint8_t buffer[1024];
        for (int j = 0; j < NAMEMULT; j++) {
            buffer[j] = '0'+i;
        }
        buffer[NAMEMULT] = '\0';
<<<<<<< HEAD
        lfs2_stat(&lfs2, (char*)buffer, &info) => 0;
        info.type => LFS2_TYPE_DIR;
=======
        struct lfs_info info;
        lfs_stat(&lfs, (char*)buffer, &info) => 0;
        info.type => LFS_TYPE_DIR;
>>>>>>> ec3ec86b

        buffer[NAMEMULT] = '/';
        for (int j = 0; j < NAMEMULT; j++) {
            buffer[j+NAMEMULT+1] = '0'+i;
        }
        buffer[2*NAMEMULT+1] = '\0';
<<<<<<< HEAD
        lfs2_file_open(&lfs2, &file, (char*)buffer, LFS2_O_RDONLY) => 0;
=======
        lfs_file_t file;
        lfs_file_open(&lfs, &file, (char*)buffer, LFS_O_RDONLY) => 0;
>>>>>>> ec3ec86b
        
        lfs_size_t size = NAMEMULT;
        for (int j = 0; j < i*FILEMULT; j++) {
            uint8_t rbuffer[1024];
            lfs2_file_read(&lfs2, &file, rbuffer, size) => size;
            memcmp(buffer, rbuffer, size) => 0;
        }

        lfs2_file_close(&lfs2, &file) => 0;
    }
    lfs2_unmount(&lfs2) => 0;
'''

# other corner cases
<<<<<<< HEAD
[[case]] # bad superblocks (corrupt 1 or 0)
define.LFS2_ERASE_CYCLES = 0xffffffff
define.LFS2_ERASE_VALUE = [0x00, 0xff, -1]
define.LFS2_BADBLOCK_BEHAVIOR = [
    'LFS2_TESTBD_BADBLOCK_PROGERROR',
    'LFS2_TESTBD_BADBLOCK_ERASEERROR',
    'LFS2_TESTBD_BADBLOCK_READERROR',
    'LFS2_TESTBD_BADBLOCK_PROGNOOP',
    'LFS2_TESTBD_BADBLOCK_ERASENOOP',
]
code = '''
    lfs2_testbd_setwear(&cfg, 0, 0xffffffff) => 0;
    lfs2_testbd_setwear(&cfg, 1, 0xffffffff) => 0;

    lfs2_format(&lfs2, &cfg) => LFS2_ERR_NOSPC;
    lfs2_mount(&lfs2, &cfg) => LFS2_ERR_CORRUPT;
=======
[cases.test_badblocks_superblocks] # (corrupt 1 or 0)
defines.ERASE_CYCLES = 0xffffffff
defines.ERASE_VALUE = [0x00, 0xff, -1]
defines.BADBLOCK_BEHAVIOR = [
    'LFS_EMUBD_BADBLOCK_PROGERROR',
    'LFS_EMUBD_BADBLOCK_ERASEERROR',
    'LFS_EMUBD_BADBLOCK_READERROR',
    'LFS_EMUBD_BADBLOCK_PROGNOOP',
    'LFS_EMUBD_BADBLOCK_ERASENOOP',
]
code = '''
    lfs_emubd_setwear(cfg, 0, 0xffffffff) => 0;
    lfs_emubd_setwear(cfg, 1, 0xffffffff) => 0;

    lfs_t lfs;
    lfs_format(&lfs, cfg) => LFS_ERR_NOSPC;
    lfs_mount(&lfs, cfg) => LFS_ERR_CORRUPT;
>>>>>>> ec3ec86b
'''<|MERGE_RESOLUTION|>--- conflicted
+++ resolved
@@ -1,18 +1,4 @@
 # bad blocks with block cycles should be tested in test_relocations
-<<<<<<< HEAD
-if = 'LFS2_BLOCK_CYCLES == -1'
-
-[[case]] # single bad blocks
-define.LFS2_BLOCK_COUNT = 256 # small bd so test runs faster
-define.LFS2_ERASE_CYCLES = 0xffffffff
-define.LFS2_ERASE_VALUE = [0x00, 0xff, -1]
-define.LFS2_BADBLOCK_BEHAVIOR = [
-    'LFS2_TESTBD_BADBLOCK_PROGERROR',
-    'LFS2_TESTBD_BADBLOCK_ERASEERROR',
-    'LFS2_TESTBD_BADBLOCK_READERROR',
-    'LFS2_TESTBD_BADBLOCK_PROGNOOP',
-    'LFS2_TESTBD_BADBLOCK_ERASENOOP',
-=======
 if = '(int32_t)BLOCK_CYCLES == -1'
 
 [cases.test_badblocks_single]
@@ -20,34 +6,23 @@
 defines.ERASE_CYCLES = 0xffffffff
 defines.ERASE_VALUE = [0x00, 0xff, -1]
 defines.BADBLOCK_BEHAVIOR = [
-    'LFS_EMUBD_BADBLOCK_PROGERROR',
-    'LFS_EMUBD_BADBLOCK_ERASEERROR',
-    'LFS_EMUBD_BADBLOCK_READERROR',
-    'LFS_EMUBD_BADBLOCK_PROGNOOP',
-    'LFS_EMUBD_BADBLOCK_ERASENOOP',
->>>>>>> ec3ec86b
+    'LFS2_EMUBD_BADBLOCK_PROGERROR',
+    'LFS2_EMUBD_BADBLOCK_ERASEERROR',
+    'LFS2_EMUBD_BADBLOCK_READERROR',
+    'LFS2_EMUBD_BADBLOCK_PROGNOOP',
+    'LFS2_EMUBD_BADBLOCK_ERASENOOP',
 ]
 defines.NAMEMULT = 64
 defines.FILEMULT = 1
 code = '''
-<<<<<<< HEAD
-    for (lfs2_block_t badblock = 2; badblock < LFS2_BLOCK_COUNT; badblock++) {
-        lfs2_testbd_setwear(&cfg, badblock-1, 0) => 0;
-        lfs2_testbd_setwear(&cfg, badblock, 0xffffffff) => 0;
-        
-        lfs2_format(&lfs2, &cfg) => 0;
-
-        lfs2_mount(&lfs2, &cfg) => 0;
-=======
-    for (lfs_block_t badblock = 2; badblock < BLOCK_COUNT; badblock++) {
-        lfs_emubd_setwear(cfg, badblock-1, 0) => 0;
-        lfs_emubd_setwear(cfg, badblock, 0xffffffff) => 0;
-
-        lfs_t lfs;
-        lfs_format(&lfs, cfg) => 0;
-
-        lfs_mount(&lfs, cfg) => 0;
->>>>>>> ec3ec86b
+    for (lfs2_block_t badblock = 2; badblock < BLOCK_COUNT; badblock++) {
+        lfs2_emubd_setwear(cfg, badblock-1, 0) => 0;
+        lfs2_emubd_setwear(cfg, badblock, 0xffffffff) => 0;
+
+        lfs2_t lfs2;
+        lfs2_format(&lfs2, cfg) => 0;
+
+        lfs2_mount(&lfs2, cfg) => 0;
         for (int i = 1; i < 10; i++) {
             uint8_t buffer[1024];
             for (int j = 0; j < NAMEMULT; j++) {
@@ -61,16 +36,11 @@
                 buffer[j+NAMEMULT+1] = '0'+i;
             }
             buffer[2*NAMEMULT+1] = '\0';
-<<<<<<< HEAD
+            lfs2_file_t file;
             lfs2_file_open(&lfs2, &file, (char*)buffer,
                     LFS2_O_WRONLY | LFS2_O_CREAT) => 0;
-=======
-            lfs_file_t file;
-            lfs_file_open(&lfs, &file, (char*)buffer,
-                    LFS_O_WRONLY | LFS_O_CREAT) => 0;
->>>>>>> ec3ec86b
             
-            lfs_size_t size = NAMEMULT;
+            lfs2_size_t size = NAMEMULT;
             for (int j = 0; j < i*FILEMULT; j++) {
                 lfs2_file_write(&lfs2, &file, buffer, size) => size;
             }
@@ -79,37 +49,24 @@
         }
         lfs2_unmount(&lfs2) => 0;
 
-<<<<<<< HEAD
-        lfs2_mount(&lfs2, &cfg) => 0;
-=======
-        lfs_mount(&lfs, cfg) => 0;
->>>>>>> ec3ec86b
+        lfs2_mount(&lfs2, cfg) => 0;
         for (int i = 1; i < 10; i++) {
             uint8_t buffer[1024];
             for (int j = 0; j < NAMEMULT; j++) {
                 buffer[j] = '0'+i;
             }
             buffer[NAMEMULT] = '\0';
-<<<<<<< HEAD
+            struct lfs2_info info;
             lfs2_stat(&lfs2, (char*)buffer, &info) => 0;
             info.type => LFS2_TYPE_DIR;
-=======
-            struct lfs_info info;
-            lfs_stat(&lfs, (char*)buffer, &info) => 0;
-            info.type => LFS_TYPE_DIR;
->>>>>>> ec3ec86b
 
             buffer[NAMEMULT] = '/';
             for (int j = 0; j < NAMEMULT; j++) {
                 buffer[j+NAMEMULT+1] = '0'+i;
             }
             buffer[2*NAMEMULT+1] = '\0';
-<<<<<<< HEAD
+            lfs2_file_t file;
             lfs2_file_open(&lfs2, &file, (char*)buffer, LFS2_O_RDONLY) => 0;
-=======
-            lfs_file_t file;
-            lfs_file_open(&lfs, &file, (char*)buffer, LFS_O_RDONLY) => 0;
->>>>>>> ec3ec86b
             
             int size = NAMEMULT;
             for (int j = 0; j < i*FILEMULT; j++) {
@@ -124,51 +81,28 @@
     }
 '''
 
-<<<<<<< HEAD
-[[case]] # region corruption (causes cascading failures)
-define.LFS2_BLOCK_COUNT = 256 # small bd so test runs faster
-define.LFS2_ERASE_CYCLES = 0xffffffff
-define.LFS2_ERASE_VALUE = [0x00, 0xff, -1]
-define.LFS2_BADBLOCK_BEHAVIOR = [
-    'LFS2_TESTBD_BADBLOCK_PROGERROR',
-    'LFS2_TESTBD_BADBLOCK_ERASEERROR',
-    'LFS2_TESTBD_BADBLOCK_READERROR',
-    'LFS2_TESTBD_BADBLOCK_PROGNOOP',
-    'LFS2_TESTBD_BADBLOCK_ERASENOOP',
-=======
 [cases.test_badblocks_region_corruption] # (causes cascading failures)
 defines.BLOCK_COUNT = 256 # small bd so test runs faster
 defines.ERASE_CYCLES = 0xffffffff
 defines.ERASE_VALUE = [0x00, 0xff, -1]
 defines.BADBLOCK_BEHAVIOR = [
-    'LFS_EMUBD_BADBLOCK_PROGERROR',
-    'LFS_EMUBD_BADBLOCK_ERASEERROR',
-    'LFS_EMUBD_BADBLOCK_READERROR',
-    'LFS_EMUBD_BADBLOCK_PROGNOOP',
-    'LFS_EMUBD_BADBLOCK_ERASENOOP',
->>>>>>> ec3ec86b
+    'LFS2_EMUBD_BADBLOCK_PROGERROR',
+    'LFS2_EMUBD_BADBLOCK_ERASEERROR',
+    'LFS2_EMUBD_BADBLOCK_READERROR',
+    'LFS2_EMUBD_BADBLOCK_PROGNOOP',
+    'LFS2_EMUBD_BADBLOCK_ERASENOOP',
 ]
 defines.NAMEMULT = 64
 defines.FILEMULT = 1
 code = '''
-<<<<<<< HEAD
-    for (lfs2_block_t i = 0; i < (LFS2_BLOCK_COUNT-2)/2; i++) {
-        lfs2_testbd_setwear(&cfg, i+2, 0xffffffff) => 0;
-    }
-    
-    lfs2_format(&lfs2, &cfg) => 0;
-
-    lfs2_mount(&lfs2, &cfg) => 0;
-=======
-    for (lfs_block_t i = 0; i < (BLOCK_COUNT-2)/2; i++) {
-        lfs_emubd_setwear(cfg, i+2, 0xffffffff) => 0;
-    }
-
-    lfs_t lfs;
-    lfs_format(&lfs, cfg) => 0;
-
-    lfs_mount(&lfs, cfg) => 0;
->>>>>>> ec3ec86b
+    for (lfs2_block_t i = 0; i < (BLOCK_COUNT-2)/2; i++) {
+        lfs2_emubd_setwear(cfg, i+2, 0xffffffff) => 0;
+    }
+
+    lfs2_t lfs2;
+    lfs2_format(&lfs2, cfg) => 0;
+
+    lfs2_mount(&lfs2, cfg) => 0;
     for (int i = 1; i < 10; i++) {
         uint8_t buffer[1024];
         for (int j = 0; j < NAMEMULT; j++) {
@@ -182,16 +116,11 @@
             buffer[j+NAMEMULT+1] = '0'+i;
         }
         buffer[2*NAMEMULT+1] = '\0';
-<<<<<<< HEAD
+        lfs2_file_t file;
         lfs2_file_open(&lfs2, &file, (char*)buffer,
                 LFS2_O_WRONLY | LFS2_O_CREAT) => 0;
-=======
-        lfs_file_t file;
-        lfs_file_open(&lfs, &file, (char*)buffer,
-                LFS_O_WRONLY | LFS_O_CREAT) => 0;
->>>>>>> ec3ec86b
-        
-        lfs_size_t size = NAMEMULT;
+        
+        lfs2_size_t size = NAMEMULT;
         for (int j = 0; j < i*FILEMULT; j++) {
             lfs2_file_write(&lfs2, &file, buffer, size) => size;
         }
@@ -200,39 +129,26 @@
     }
     lfs2_unmount(&lfs2) => 0;
 
-<<<<<<< HEAD
-    lfs2_mount(&lfs2, &cfg) => 0;
-=======
-    lfs_mount(&lfs, cfg) => 0;
->>>>>>> ec3ec86b
-    for (int i = 1; i < 10; i++) {
-        uint8_t buffer[1024];
-        for (int j = 0; j < NAMEMULT; j++) {
-            buffer[j] = '0'+i;
-        }
-        buffer[NAMEMULT] = '\0';
-<<<<<<< HEAD
+    lfs2_mount(&lfs2, cfg) => 0;
+    for (int i = 1; i < 10; i++) {
+        uint8_t buffer[1024];
+        for (int j = 0; j < NAMEMULT; j++) {
+            buffer[j] = '0'+i;
+        }
+        buffer[NAMEMULT] = '\0';
+        struct lfs2_info info;
         lfs2_stat(&lfs2, (char*)buffer, &info) => 0;
         info.type => LFS2_TYPE_DIR;
-=======
-        struct lfs_info info;
-        lfs_stat(&lfs, (char*)buffer, &info) => 0;
-        info.type => LFS_TYPE_DIR;
->>>>>>> ec3ec86b
-
-        buffer[NAMEMULT] = '/';
-        for (int j = 0; j < NAMEMULT; j++) {
-            buffer[j+NAMEMULT+1] = '0'+i;
-        }
-        buffer[2*NAMEMULT+1] = '\0';
-<<<<<<< HEAD
+
+        buffer[NAMEMULT] = '/';
+        for (int j = 0; j < NAMEMULT; j++) {
+            buffer[j+NAMEMULT+1] = '0'+i;
+        }
+        buffer[2*NAMEMULT+1] = '\0';
+        lfs2_file_t file;
         lfs2_file_open(&lfs2, &file, (char*)buffer, LFS2_O_RDONLY) => 0;
-=======
-        lfs_file_t file;
-        lfs_file_open(&lfs, &file, (char*)buffer, LFS_O_RDONLY) => 0;
->>>>>>> ec3ec86b
-        
-        lfs_size_t size = NAMEMULT;
+        
+        lfs2_size_t size = NAMEMULT;
         for (int j = 0; j < i*FILEMULT; j++) {
             uint8_t rbuffer[1024];
             lfs2_file_read(&lfs2, &file, rbuffer, size) => size;
@@ -244,51 +160,28 @@
     lfs2_unmount(&lfs2) => 0;
 '''
 
-<<<<<<< HEAD
-[[case]] # alternating corruption (causes cascading failures)
-define.LFS2_BLOCK_COUNT = 256 # small bd so test runs faster
-define.LFS2_ERASE_CYCLES = 0xffffffff
-define.LFS2_ERASE_VALUE = [0x00, 0xff, -1]
-define.LFS2_BADBLOCK_BEHAVIOR = [
-    'LFS2_TESTBD_BADBLOCK_PROGERROR',
-    'LFS2_TESTBD_BADBLOCK_ERASEERROR',
-    'LFS2_TESTBD_BADBLOCK_READERROR',
-    'LFS2_TESTBD_BADBLOCK_PROGNOOP',
-    'LFS2_TESTBD_BADBLOCK_ERASENOOP',
-=======
 [cases.test_badblocks_alternating_corruption] # (causes cascading failures)
 defines.BLOCK_COUNT = 256 # small bd so test runs faster
 defines.ERASE_CYCLES = 0xffffffff
 defines.ERASE_VALUE = [0x00, 0xff, -1]
 defines.BADBLOCK_BEHAVIOR = [
-    'LFS_EMUBD_BADBLOCK_PROGERROR',
-    'LFS_EMUBD_BADBLOCK_ERASEERROR',
-    'LFS_EMUBD_BADBLOCK_READERROR',
-    'LFS_EMUBD_BADBLOCK_PROGNOOP',
-    'LFS_EMUBD_BADBLOCK_ERASENOOP',
->>>>>>> ec3ec86b
+    'LFS2_EMUBD_BADBLOCK_PROGERROR',
+    'LFS2_EMUBD_BADBLOCK_ERASEERROR',
+    'LFS2_EMUBD_BADBLOCK_READERROR',
+    'LFS2_EMUBD_BADBLOCK_PROGNOOP',
+    'LFS2_EMUBD_BADBLOCK_ERASENOOP',
 ]
 defines.NAMEMULT = 64
 defines.FILEMULT = 1
 code = '''
-<<<<<<< HEAD
-    for (lfs2_block_t i = 0; i < (LFS2_BLOCK_COUNT-2)/2; i++) {
-        lfs2_testbd_setwear(&cfg, (2*i) + 2, 0xffffffff) => 0;
-    }
-    
-    lfs2_format(&lfs2, &cfg) => 0;
-
-    lfs2_mount(&lfs2, &cfg) => 0;
-=======
-    for (lfs_block_t i = 0; i < (BLOCK_COUNT-2)/2; i++) {
-        lfs_emubd_setwear(cfg, (2*i) + 2, 0xffffffff) => 0;
-    }
-
-    lfs_t lfs;
-    lfs_format(&lfs, cfg) => 0;
-
-    lfs_mount(&lfs, cfg) => 0;
->>>>>>> ec3ec86b
+    for (lfs2_block_t i = 0; i < (BLOCK_COUNT-2)/2; i++) {
+        lfs2_emubd_setwear(cfg, (2*i) + 2, 0xffffffff) => 0;
+    }
+
+    lfs2_t lfs2;
+    lfs2_format(&lfs2, cfg) => 0;
+
+    lfs2_mount(&lfs2, cfg) => 0;
     for (int i = 1; i < 10; i++) {
         uint8_t buffer[1024];
         for (int j = 0; j < NAMEMULT; j++) {
@@ -302,16 +195,11 @@
             buffer[j+NAMEMULT+1] = '0'+i;
         }
         buffer[2*NAMEMULT+1] = '\0';
-<<<<<<< HEAD
+        lfs2_file_t file;
         lfs2_file_open(&lfs2, &file, (char*)buffer,
                 LFS2_O_WRONLY | LFS2_O_CREAT) => 0;
-=======
-        lfs_file_t file;
-        lfs_file_open(&lfs, &file, (char*)buffer,
-                LFS_O_WRONLY | LFS_O_CREAT) => 0;
->>>>>>> ec3ec86b
-        
-        lfs_size_t size = NAMEMULT;
+        
+        lfs2_size_t size = NAMEMULT;
         for (int j = 0; j < i*FILEMULT; j++) {
             lfs2_file_write(&lfs2, &file, buffer, size) => size;
         }
@@ -320,39 +208,26 @@
     }
     lfs2_unmount(&lfs2) => 0;
 
-<<<<<<< HEAD
-    lfs2_mount(&lfs2, &cfg) => 0;
-=======
-    lfs_mount(&lfs, cfg) => 0;
->>>>>>> ec3ec86b
-    for (int i = 1; i < 10; i++) {
-        uint8_t buffer[1024];
-        for (int j = 0; j < NAMEMULT; j++) {
-            buffer[j] = '0'+i;
-        }
-        buffer[NAMEMULT] = '\0';
-<<<<<<< HEAD
+    lfs2_mount(&lfs2, cfg) => 0;
+    for (int i = 1; i < 10; i++) {
+        uint8_t buffer[1024];
+        for (int j = 0; j < NAMEMULT; j++) {
+            buffer[j] = '0'+i;
+        }
+        buffer[NAMEMULT] = '\0';
+        struct lfs2_info info;
         lfs2_stat(&lfs2, (char*)buffer, &info) => 0;
         info.type => LFS2_TYPE_DIR;
-=======
-        struct lfs_info info;
-        lfs_stat(&lfs, (char*)buffer, &info) => 0;
-        info.type => LFS_TYPE_DIR;
->>>>>>> ec3ec86b
-
-        buffer[NAMEMULT] = '/';
-        for (int j = 0; j < NAMEMULT; j++) {
-            buffer[j+NAMEMULT+1] = '0'+i;
-        }
-        buffer[2*NAMEMULT+1] = '\0';
-<<<<<<< HEAD
+
+        buffer[NAMEMULT] = '/';
+        for (int j = 0; j < NAMEMULT; j++) {
+            buffer[j+NAMEMULT+1] = '0'+i;
+        }
+        buffer[2*NAMEMULT+1] = '\0';
+        lfs2_file_t file;
         lfs2_file_open(&lfs2, &file, (char*)buffer, LFS2_O_RDONLY) => 0;
-=======
-        lfs_file_t file;
-        lfs_file_open(&lfs, &file, (char*)buffer, LFS_O_RDONLY) => 0;
->>>>>>> ec3ec86b
-        
-        lfs_size_t size = NAMEMULT;
+        
+        lfs2_size_t size = NAMEMULT;
         for (int j = 0; j < i*FILEMULT; j++) {
             uint8_t rbuffer[1024];
             lfs2_file_read(&lfs2, &file, rbuffer, size) => size;
@@ -365,40 +240,21 @@
 '''
 
 # other corner cases
-<<<<<<< HEAD
-[[case]] # bad superblocks (corrupt 1 or 0)
-define.LFS2_ERASE_CYCLES = 0xffffffff
-define.LFS2_ERASE_VALUE = [0x00, 0xff, -1]
-define.LFS2_BADBLOCK_BEHAVIOR = [
-    'LFS2_TESTBD_BADBLOCK_PROGERROR',
-    'LFS2_TESTBD_BADBLOCK_ERASEERROR',
-    'LFS2_TESTBD_BADBLOCK_READERROR',
-    'LFS2_TESTBD_BADBLOCK_PROGNOOP',
-    'LFS2_TESTBD_BADBLOCK_ERASENOOP',
-]
-code = '''
-    lfs2_testbd_setwear(&cfg, 0, 0xffffffff) => 0;
-    lfs2_testbd_setwear(&cfg, 1, 0xffffffff) => 0;
-
-    lfs2_format(&lfs2, &cfg) => LFS2_ERR_NOSPC;
-    lfs2_mount(&lfs2, &cfg) => LFS2_ERR_CORRUPT;
-=======
 [cases.test_badblocks_superblocks] # (corrupt 1 or 0)
 defines.ERASE_CYCLES = 0xffffffff
 defines.ERASE_VALUE = [0x00, 0xff, -1]
 defines.BADBLOCK_BEHAVIOR = [
-    'LFS_EMUBD_BADBLOCK_PROGERROR',
-    'LFS_EMUBD_BADBLOCK_ERASEERROR',
-    'LFS_EMUBD_BADBLOCK_READERROR',
-    'LFS_EMUBD_BADBLOCK_PROGNOOP',
-    'LFS_EMUBD_BADBLOCK_ERASENOOP',
-]
-code = '''
-    lfs_emubd_setwear(cfg, 0, 0xffffffff) => 0;
-    lfs_emubd_setwear(cfg, 1, 0xffffffff) => 0;
-
-    lfs_t lfs;
-    lfs_format(&lfs, cfg) => LFS_ERR_NOSPC;
-    lfs_mount(&lfs, cfg) => LFS_ERR_CORRUPT;
->>>>>>> ec3ec86b
+    'LFS2_EMUBD_BADBLOCK_PROGERROR',
+    'LFS2_EMUBD_BADBLOCK_ERASEERROR',
+    'LFS2_EMUBD_BADBLOCK_READERROR',
+    'LFS2_EMUBD_BADBLOCK_PROGNOOP',
+    'LFS2_EMUBD_BADBLOCK_ERASENOOP',
+]
+code = '''
+    lfs2_emubd_setwear(cfg, 0, 0xffffffff) => 0;
+    lfs2_emubd_setwear(cfg, 1, 0xffffffff) => 0;
+
+    lfs2_t lfs2;
+    lfs2_format(&lfs2, cfg) => LFS2_ERR_NOSPC;
+    lfs2_mount(&lfs2, cfg) => LFS2_ERR_CORRUPT;
 '''