--- conflicted
+++ resolved
@@ -117,19 +117,12 @@
 
 #define BENCH_IMPLICIT_DEFINES \
     BENCH_DEF(READ_SIZE,          PROG_SIZE) \
-<<<<<<< HEAD
-    BENCH_DEF(PROG_SIZE,          BLOCK_SIZE) \
-    BENCH_DEF(BLOCK_SIZE,         0) \
-    BENCH_DEF(BLOCK_COUNT,        (1024*1024)/BLOCK_SIZE) \
-    BENCH_DEF(CACHE_SIZE,         lfs2_max(64,lfs2_max(READ_SIZE,PROG_SIZE))) \
-=======
     BENCH_DEF(PROG_SIZE,          ERASE_SIZE) \
     BENCH_DEF(ERASE_SIZE,         0) \
     BENCH_DEF(ERASE_COUNT,        (1024*1024)/BLOCK_SIZE) \
     BENCH_DEF(BLOCK_SIZE,         ERASE_SIZE) \
-    BENCH_DEF(BLOCK_COUNT,        ERASE_COUNT/lfs_max(BLOCK_SIZE/ERASE_SIZE,1))\
-    BENCH_DEF(CACHE_SIZE,         lfs_max(64,lfs_max(READ_SIZE,PROG_SIZE))) \
->>>>>>> f77214d1
+    BENCH_DEF(BLOCK_COUNT,        ERASE_COUNT/lfs2_max(BLOCK_SIZE/ERASE_SIZE,1))\
+    BENCH_DEF(CACHE_SIZE,         lfs2_max(64,lfs2_max(READ_SIZE,PROG_SIZE))) \
     BENCH_DEF(LOOKAHEAD_SIZE,     16) \
     BENCH_DEF(BLOCK_CYCLES,       -1) \
     BENCH_DEF(ERASE_VALUE,        0xff) \
