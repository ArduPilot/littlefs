/*
 * The little filesystem
 *
 * Copyright (c) 2017, Arm Limited. All rights reserved.
 * SPDX-License-Identifier: BSD-3-Clause
 */
#include "lfs.h"
#include "lfs_util.h"

#define LFS_BLOCK_NULL ((lfs_block_t)-1)
#define LFS_BLOCK_INLINE ((lfs_block_t)-2)

/// Caching block device operations ///
static inline void lfs_cache_drop(lfs_t *lfs, lfs_cache_t *rcache) {
    // do not zero, cheaper if cache is readonly or only going to be
    // written with identical data (during relocates)
    (void)lfs;
    rcache->block = LFS_BLOCK_NULL;
}

static inline void lfs_cache_zero(lfs_t *lfs, lfs_cache_t *pcache) {
    // zero to avoid information leak
    memset(pcache->buffer, 0xff, lfs->cfg->cache_size);
    pcache->block = LFS_BLOCK_NULL;
}

static int lfs_bd_read(lfs_t *lfs,
        const lfs_cache_t *pcache, lfs_cache_t *rcache, lfs_size_t hint,
        lfs_block_t block, lfs_off_t off,
        void *buffer, lfs_size_t size) {
    uint8_t *data = buffer;
    if (block >= lfs->cfg->block_count ||
            off+size > lfs->cfg->block_size) {
        return LFS_ERR_CORRUPT;
    }

    while (size > 0) {
        lfs_size_t diff = size;

        if (pcache && block == pcache->block &&
                off < pcache->off + pcache->size) {
            if (off >= pcache->off) {
                // is already in pcache?
                diff = lfs_min(diff, pcache->size - (off-pcache->off));
                memcpy(data, &pcache->buffer[off-pcache->off], diff);

                data += diff;
                off += diff;
                size -= diff;
                continue;
            }

            // pcache takes priority
            diff = lfs_min(diff, pcache->off-off);
        }

        if (block == rcache->block &&
                off < rcache->off + rcache->size) {
            if (off >= rcache->off) {
                // is already in rcache?
                diff = lfs_min(diff, rcache->size - (off-rcache->off));
                memcpy(data, &rcache->buffer[off-rcache->off], diff);

                data += diff;
                off += diff;
                size -= diff;
                continue;
            }

            // rcache takes priority
            diff = lfs_min(diff, rcache->off-off);
        }

        if (size >= hint && off % lfs->cfg->read_size == 0 &&
                size >= lfs->cfg->read_size) {
            // bypass cache?
            diff = lfs_aligndown(diff, lfs->cfg->read_size);
            int err = lfs->cfg->read(lfs->cfg, block, off, data, diff);
            if (err) {
                return err;
            }

            data += diff;
            off += diff;
            size -= diff;
            continue;
        }

        // load to cache, first condition can no longer fail
        LFS_ASSERT(block < lfs->cfg->block_count);
        rcache->block = block;
        rcache->off = lfs_aligndown(off, lfs->cfg->read_size);
        rcache->size = lfs_min(
                lfs_min(
                    lfs_alignup(off+hint, lfs->cfg->read_size),
                    lfs->cfg->block_size)
                - rcache->off,
                lfs->cfg->cache_size);
        int err = lfs->cfg->read(lfs->cfg, rcache->block,
                rcache->off, rcache->buffer, rcache->size);
        LFS_ASSERT(err <= 0);
        if (err) {
            return err;
        }
    }

    return 0;
}

enum {
    LFS_CMP_EQ = 0,
    LFS_CMP_LT = 1,
    LFS_CMP_GT = 2,
};

static int lfs_bd_cmp(lfs_t *lfs,
        const lfs_cache_t *pcache, lfs_cache_t *rcache, lfs_size_t hint,
        lfs_block_t block, lfs_off_t off,
        const void *buffer, lfs_size_t size) {
    const uint8_t *data = buffer;
    lfs_size_t diff = 0;

    for (lfs_off_t i = 0; i < size; i += diff) {
        uint8_t dat[8];

        diff = lfs_min(size-i, sizeof(dat));
        int res = lfs_bd_read(lfs,
                pcache, rcache, hint-i,
                block, off+i, &dat, diff);
        if (res) {
            return res;
        }

        res = memcmp(dat, data + i, diff);
        if (res) {
            return res < 0 ? LFS_CMP_LT : LFS_CMP_GT;
        }
    }

    return LFS_CMP_EQ;
}

#ifndef LFS_READONLY
static int lfs_bd_flush(lfs_t *lfs,
        lfs_cache_t *pcache, lfs_cache_t *rcache, bool validate) {
    if (pcache->block != LFS_BLOCK_NULL && pcache->block != LFS_BLOCK_INLINE) {
        LFS_ASSERT(pcache->block < lfs->cfg->block_count);
        lfs_size_t diff = lfs_alignup(pcache->size, lfs->cfg->prog_size);
        int err = lfs->cfg->prog(lfs->cfg, pcache->block,
                pcache->off, pcache->buffer, diff);
        LFS_ASSERT(err <= 0);
        if (err) {
            return err;
        }

        if (validate) {
            // check data on disk
            lfs_cache_drop(lfs, rcache);
            int res = lfs_bd_cmp(lfs,
                    NULL, rcache, diff,
                    pcache->block, pcache->off, pcache->buffer, diff);
            if (res < 0) {
                return res;
            }

            if (res != LFS_CMP_EQ) {
                return LFS_ERR_CORRUPT;
            }
        }

        lfs_cache_zero(lfs, pcache);
    }

    return 0;
}
#endif

#ifndef LFS_READONLY
static int lfs_bd_sync(lfs_t *lfs,
        lfs_cache_t *pcache, lfs_cache_t *rcache, bool validate) {
    lfs_cache_drop(lfs, rcache);

    int err = lfs_bd_flush(lfs, pcache, rcache, validate);
    if (err) {
        return err;
    }

    err = lfs->cfg->sync(lfs->cfg);
    LFS_ASSERT(err <= 0);
    return err;
}
#endif

#ifndef LFS_READONLY
static int lfs_bd_prog(lfs_t *lfs,
        lfs_cache_t *pcache, lfs_cache_t *rcache, bool validate,
        lfs_block_t block, lfs_off_t off,
        const void *buffer, lfs_size_t size) {
    const uint8_t *data = buffer;
    LFS_ASSERT(block == LFS_BLOCK_INLINE || block < lfs->cfg->block_count);
    LFS_ASSERT(off + size <= lfs->cfg->block_size);

    while (size > 0) {
        if (block == pcache->block &&
                off >= pcache->off &&
                off < pcache->off + lfs->cfg->cache_size) {
            // already fits in pcache?
            lfs_size_t diff = lfs_min(size,
                    lfs->cfg->cache_size - (off-pcache->off));
            memcpy(&pcache->buffer[off-pcache->off], data, diff);

            data += diff;
            off += diff;
            size -= diff;

            pcache->size = lfs_max(pcache->size, off - pcache->off);
            if (pcache->size == lfs->cfg->cache_size) {
                // eagerly flush out pcache if we fill up
                int err = lfs_bd_flush(lfs, pcache, rcache, validate);
                if (err) {
                    return err;
                }
            }

            continue;
        }

        // pcache must have been flushed, either by programming and
        // entire block or manually flushing the pcache
        LFS_ASSERT(pcache->block == LFS_BLOCK_NULL);

        // prepare pcache, first condition can no longer fail
        pcache->block = block;
        pcache->off = lfs_aligndown(off, lfs->cfg->prog_size);
        pcache->size = 0;
    }

    return 0;
}
#endif

#ifndef LFS_READONLY
static int lfs_bd_erase(lfs_t *lfs, lfs_block_t block) {
    LFS_ASSERT(block < lfs->cfg->block_count);
    int err = lfs->cfg->erase(lfs->cfg, block);
    LFS_ASSERT(err <= 0);
    return err;
}
#endif


/// Small type-level utilities ///
// operations on block pairs
static inline void lfs_pair_swap(lfs_block_t pair[2]) {
    lfs_block_t t = pair[0];
    pair[0] = pair[1];
    pair[1] = t;
}

static inline bool lfs_pair_isnull(const lfs_block_t pair[2]) {
    return pair[0] == LFS_BLOCK_NULL || pair[1] == LFS_BLOCK_NULL;
}

static inline int lfs_pair_cmp(
        const lfs_block_t paira[2],
        const lfs_block_t pairb[2]) {
    return !(paira[0] == pairb[0] || paira[1] == pairb[1] ||
             paira[0] == pairb[1] || paira[1] == pairb[0]);
}

static inline bool lfs_pair_sync(
        const lfs_block_t paira[2],
        const lfs_block_t pairb[2]) {
    return (paira[0] == pairb[0] && paira[1] == pairb[1]) ||
           (paira[0] == pairb[1] && paira[1] == pairb[0]);
}

static inline void lfs_pair_fromle32(lfs_block_t pair[2]) {
    pair[0] = lfs_fromle32(pair[0]);
    pair[1] = lfs_fromle32(pair[1]);
}

static inline void lfs_pair_tole32(lfs_block_t pair[2]) {
    pair[0] = lfs_tole32(pair[0]);
    pair[1] = lfs_tole32(pair[1]);
}

// operations on 32-bit entry tags
typedef uint32_t lfs_tag_t;
typedef int32_t lfs_stag_t;

#define LFS_MKTAG(type, id, size) \
    (((lfs_tag_t)(type) << 20) | ((lfs_tag_t)(id) << 10) | (lfs_tag_t)(size))

#define LFS_MKTAG_IF(cond, type, id, size) \
    ((cond) ? LFS_MKTAG(type, id, size) : LFS_MKTAG(LFS_FROM_NOOP, 0, 0))

#define LFS_MKTAG_IF_ELSE(cond, type1, id1, size1, type2, id2, size2) \
    ((cond) ? LFS_MKTAG(type1, id1, size1) : LFS_MKTAG(type2, id2, size2))

static inline bool lfs_tag_isvalid(lfs_tag_t tag) {
    return !(tag & 0x80000000);
}

static inline bool lfs_tag_isdelete(lfs_tag_t tag) {
    return ((int32_t)(tag << 22) >> 22) == -1;
}

static inline uint16_t lfs_tag_type1(lfs_tag_t tag) {
    return (tag & 0x70000000) >> 20;
}

static inline uint16_t lfs_tag_type3(lfs_tag_t tag) {
    return (tag & 0x7ff00000) >> 20;
}

static inline uint8_t lfs_tag_chunk(lfs_tag_t tag) {
    return (tag & 0x0ff00000) >> 20;
}

static inline int8_t lfs_tag_splice(lfs_tag_t tag) {
    return (int8_t)lfs_tag_chunk(tag);
}

static inline uint16_t lfs_tag_id(lfs_tag_t tag) {
    return (tag & 0x000ffc00) >> 10;
}

static inline lfs_size_t lfs_tag_size(lfs_tag_t tag) {
    return tag & 0x000003ff;
}

static inline lfs_size_t lfs_tag_dsize(lfs_tag_t tag) {
    return sizeof(tag) + lfs_tag_size(tag + lfs_tag_isdelete(tag));
}

// operations on attributes in attribute lists
struct lfs_mattr {
    lfs_tag_t tag;
    const void *buffer;
};

struct lfs_diskoff {
    lfs_block_t block;
    lfs_off_t off;
};

#define LFS_MKATTRS(...) \
    (struct lfs_mattr[]){__VA_ARGS__}, \
    sizeof((struct lfs_mattr[]){__VA_ARGS__}) / sizeof(struct lfs_mattr)

// operations on global state
static inline void lfs_gstate_xor(lfs_gstate_t *a, const lfs_gstate_t *b) {
    for (int i = 0; i < 3; i++) {
        ((uint32_t*)a)[i] ^= ((const uint32_t*)b)[i];
    }
}

static inline bool lfs_gstate_iszero(const lfs_gstate_t *a) {
    for (int i = 0; i < 3; i++) {
        if (((uint32_t*)a)[i] != 0) {
            return false;
        }
    }
    return true;
}

static inline bool lfs_gstate_hasorphans(const lfs_gstate_t *a) {
    return lfs_tag_size(a->tag);
}

static inline uint8_t lfs_gstate_getorphans(const lfs_gstate_t *a) {
    return lfs_tag_size(a->tag);
}

static inline bool lfs_gstate_hasmove(const lfs_gstate_t *a) {
    return lfs_tag_type1(a->tag);
}

static inline bool lfs_gstate_hasmovehere(const lfs_gstate_t *a,
        const lfs_block_t *pair) {
    return lfs_tag_type1(a->tag) && lfs_pair_cmp(a->pair, pair) == 0;
}

static inline void lfs_gstate_fromle32(lfs_gstate_t *a) {
    a->tag     = lfs_fromle32(a->tag);
    a->pair[0] = lfs_fromle32(a->pair[0]);
    a->pair[1] = lfs_fromle32(a->pair[1]);
}

static inline void lfs_gstate_tole32(lfs_gstate_t *a) {
    a->tag     = lfs_tole32(a->tag);
    a->pair[0] = lfs_tole32(a->pair[0]);
    a->pair[1] = lfs_tole32(a->pair[1]);
}

// other endianness operations
static void lfs_ctz_fromle32(struct lfs_ctz *ctz) {
    ctz->head = lfs_fromle32(ctz->head);
    ctz->size = lfs_fromle32(ctz->size);
}

#ifndef LFS_READONLY
static void lfs_ctz_tole32(struct lfs_ctz *ctz) {
    ctz->head = lfs_tole32(ctz->head);
    ctz->size = lfs_tole32(ctz->size);
}
#endif

static inline void lfs_superblock_fromle32(lfs_superblock_t *superblock) {
    superblock->version     = lfs_fromle32(superblock->version);
    superblock->block_size  = lfs_fromle32(superblock->block_size);
    superblock->block_count = lfs_fromle32(superblock->block_count);
    superblock->name_max    = lfs_fromle32(superblock->name_max);
    superblock->file_max    = lfs_fromle32(superblock->file_max);
    superblock->attr_max    = lfs_fromle32(superblock->attr_max);
}

static inline void lfs_superblock_tole32(lfs_superblock_t *superblock) {
    superblock->version     = lfs_tole32(superblock->version);
    superblock->block_size  = lfs_tole32(superblock->block_size);
    superblock->block_count = lfs_tole32(superblock->block_count);
    superblock->name_max    = lfs_tole32(superblock->name_max);
    superblock->file_max    = lfs_tole32(superblock->file_max);
    superblock->attr_max    = lfs_tole32(superblock->attr_max);
}

static inline bool lfs_mlist_isopen(struct lfs_mlist *head,
        struct lfs_mlist *node) {
    for (struct lfs_mlist **p = &head; *p; p = &(*p)->next) {
        if (*p == (struct lfs_mlist*)node) {
            return true;
        }
    }

    return false;
}

static inline void lfs_mlist_remove(lfs_t *lfs, struct lfs_mlist *mlist) {
    for (struct lfs_mlist **p = &lfs->mlist; *p; p = &(*p)->next) {
        if (*p == mlist) {
            *p = (*p)->next;
            break;
        }
    }
}

static inline void lfs_mlist_append(lfs_t *lfs, struct lfs_mlist *mlist) {
    mlist->next = lfs->mlist;
    lfs->mlist = mlist;
}


/// Internal operations predeclared here ///
#ifndef LFS_READONLY
static int lfs_dir_commit(lfs_t *lfs, lfs_mdir_t *dir,
        const struct lfs_mattr *attrs, int attrcount);
static int lfs_dir_compact(lfs_t *lfs,
        lfs_mdir_t *dir, const struct lfs_mattr *attrs, int attrcount,
        lfs_mdir_t *source, uint16_t begin, uint16_t end);
static int lfs_file_outline(lfs_t *lfs, lfs_file_t *file);
static int lfs_file_flush(lfs_t *lfs, lfs_file_t *file);
static void lfs_fs_preporphans(lfs_t *lfs, int8_t orphans);
static void lfs_fs_prepmove(lfs_t *lfs,
        uint16_t id, const lfs_block_t pair[2]);
static int lfs_fs_pred(lfs_t *lfs, const lfs_block_t dir[2],
        lfs_mdir_t *pdir);
static lfs_stag_t lfs_fs_parent(lfs_t *lfs, const lfs_block_t dir[2],
        lfs_mdir_t *parent);
static int lfs_fs_relocate(lfs_t *lfs,
        const lfs_block_t oldpair[2], lfs_block_t newpair[2]);
#endif
int lfs_fs_traverseraw(lfs_t *lfs,
        int (*cb)(void *data, lfs_block_t block), void *data,
        bool includeorphans);
#ifndef LFS_READONLY
static int lfs_fs_forceconsistency(lfs_t *lfs);
#endif
static int lfs_deinit(lfs_t *lfs);
#ifdef LFS_MIGRATE
static int lfs1_traverse(lfs_t *lfs,
        int (*cb)(void*, lfs_block_t), void *data);
#endif

/// Block allocator ///
#ifndef LFS_READONLY
static int lfs_alloc_lookahead(void *p, lfs_block_t block) {
    lfs_t *lfs = (lfs_t*)p;
    lfs_block_t off = ((block - lfs->free.off)
            + lfs->cfg->block_count) % lfs->cfg->block_count;

    if (off < lfs->free.size) {
        lfs->free.buffer[off / 32] |= 1U << (off % 32);
    }

    return 0;
}
#endif

// indicate allocated blocks have been committed into the filesystem, this
// is to prevent blocks from being garbage collected in the middle of a
// commit operation
static void lfs_alloc_ack(lfs_t *lfs) {
    lfs->free.ack = lfs->cfg->block_count;
}

// drop the lookahead buffer, this is done during mounting and failed
// traversals in order to avoid invalid lookahead state
static void lfs_alloc_drop(lfs_t *lfs) {
    lfs->free.size = 0;
    lfs->free.i = 0;
    lfs_alloc_ack(lfs);
}

#ifndef LFS_READONLY
static int lfs_alloc(lfs_t *lfs, lfs_block_t *block) {
    while (true) {
        while (lfs->free.i != lfs->free.size) {
            lfs_block_t off = lfs->free.i;
            lfs->free.i += 1;
            lfs->free.ack -= 1;

            if (!(lfs->free.buffer[off / 32] & (1U << (off % 32)))) {
                // found a free block
                *block = (lfs->free.off + off) % lfs->cfg->block_count;

                // eagerly find next off so an alloc ack can
                // discredit old lookahead blocks
                while (lfs->free.i != lfs->free.size &&
                        (lfs->free.buffer[lfs->free.i / 32]
                            & (1U << (lfs->free.i % 32)))) {
                    lfs->free.i += 1;
                    lfs->free.ack -= 1;
                }

                return 0;
            }
        }

        // check if we have looked at all blocks since last ack
        if (lfs->free.ack == 0) {
            LFS_ERROR("No more free space %"PRIu32,
                    lfs->free.i + lfs->free.off);
            return LFS_ERR_NOSPC;
        }

        lfs->free.off = (lfs->free.off + lfs->free.size)
                % lfs->cfg->block_count;
        lfs->free.size = lfs_min(8*lfs->cfg->lookahead_size, lfs->free.ack);
        lfs->free.i = 0;

        // find mask of free blocks from tree
        memset(lfs->free.buffer, 0, lfs->cfg->lookahead_size);
        int err = lfs_fs_traverseraw(lfs, lfs_alloc_lookahead, lfs, true);
        if (err) {
            lfs_alloc_drop(lfs);
            return err;
        }
    }
}
#endif

/// Metadata pair and directory operations ///
static lfs_stag_t lfs_dir_getslice(lfs_t *lfs, const lfs_mdir_t *dir,
        lfs_tag_t gmask, lfs_tag_t gtag,
        lfs_off_t goff, void *gbuffer, lfs_size_t gsize) {
    lfs_off_t off = dir->off;
    lfs_tag_t ntag = dir->etag;
    lfs_stag_t gdiff = 0;

    if (lfs_gstate_hasmovehere(&lfs->gdisk, dir->pair) &&
            lfs_tag_id(gmask) != 0 &&
            lfs_tag_id(lfs->gdisk.tag) <= lfs_tag_id(gtag)) {
        // synthetic moves
        gdiff -= LFS_MKTAG(0, 1, 0);
    }

    // iterate over dir block backwards (for faster lookups)
    while (off >= sizeof(lfs_tag_t) + lfs_tag_dsize(ntag)) {
        off -= lfs_tag_dsize(ntag);
        lfs_tag_t tag = ntag;
        int err = lfs_bd_read(lfs,
                NULL, &lfs->rcache, sizeof(ntag),
                dir->pair[0], off, &ntag, sizeof(ntag));
        if (err) {
            return err;
        }

        ntag = (lfs_frombe32(ntag) ^ tag) & 0x7fffffff;

        if (lfs_tag_id(gmask) != 0 &&
                lfs_tag_type1(tag) == LFS_TYPE_SPLICE &&
                lfs_tag_id(tag) <= lfs_tag_id(gtag - gdiff)) {
            if (tag == (LFS_MKTAG(LFS_TYPE_CREATE, 0, 0) |
                    (LFS_MKTAG(0, 0x3ff, 0) & (gtag - gdiff)))) {
                // found where we were created
                return LFS_ERR_NOENT;
            }

            // move around splices
            gdiff += LFS_MKTAG(0, lfs_tag_splice(tag), 0);
        }

        if ((gmask & tag) == (gmask & (gtag - gdiff))) {
            if (lfs_tag_isdelete(tag)) {
                return LFS_ERR_NOENT;
            }

            lfs_size_t diff = lfs_min(lfs_tag_size(tag), gsize);
            err = lfs_bd_read(lfs,
                    NULL, &lfs->rcache, diff,
                    dir->pair[0], off+sizeof(tag)+goff, gbuffer, diff);
            if (err) {
                return err;
            }

            memset((uint8_t*)gbuffer + diff, 0, gsize - diff);

            return tag + gdiff;
        }
    }

    return LFS_ERR_NOENT;
}

static lfs_stag_t lfs_dir_get(lfs_t *lfs, const lfs_mdir_t *dir,
        lfs_tag_t gmask, lfs_tag_t gtag, void *buffer) {
    return lfs_dir_getslice(lfs, dir,
            gmask, gtag,
            0, buffer, lfs_tag_size(gtag));
}

static int lfs_dir_getread(lfs_t *lfs, const lfs_mdir_t *dir,
        const lfs_cache_t *pcache, lfs_cache_t *rcache, lfs_size_t hint,
        lfs_tag_t gmask, lfs_tag_t gtag,
        lfs_off_t off, void *buffer, lfs_size_t size) {
    uint8_t *data = buffer;
    if (off+size > lfs->cfg->block_size) {
        return LFS_ERR_CORRUPT;
    }

    while (size > 0) {
        lfs_size_t diff = size;

        if (pcache && pcache->block == LFS_BLOCK_INLINE &&
                off < pcache->off + pcache->size) {
            if (off >= pcache->off) {
                // is already in pcache?
                diff = lfs_min(diff, pcache->size - (off-pcache->off));
                memcpy(data, &pcache->buffer[off-pcache->off], diff);

                data += diff;
                off += diff;
                size -= diff;
                continue;
            }

            // pcache takes priority
            diff = lfs_min(diff, pcache->off-off);
        }

        if (rcache->block == LFS_BLOCK_INLINE &&
                off < rcache->off + rcache->size) {
            if (off >= rcache->off) {
                // is already in rcache?
                diff = lfs_min(diff, rcache->size - (off-rcache->off));
                memcpy(data, &rcache->buffer[off-rcache->off], diff);

                data += diff;
                off += diff;
                size -= diff;
                continue;
            }

            // rcache takes priority
            diff = lfs_min(diff, rcache->off-off);
        }

        // load to cache, first condition can no longer fail
        rcache->block = LFS_BLOCK_INLINE;
        rcache->off = lfs_aligndown(off, lfs->cfg->read_size);
        rcache->size = lfs_min(lfs_alignup(off+hint, lfs->cfg->read_size),
                lfs->cfg->cache_size);
        int err = lfs_dir_getslice(lfs, dir, gmask, gtag,
                rcache->off, rcache->buffer, rcache->size);
        if (err < 0) {
            return err;
        }
    }

    return 0;
}

#ifndef LFS_READONLY
static int lfs_dir_traverse_filter(void *p,
        lfs_tag_t tag, const void *buffer) {
    lfs_tag_t *filtertag = p;
    (void)buffer;

    // which mask depends on unique bit in tag structure
    uint32_t mask = (tag & LFS_MKTAG(0x100, 0, 0))
            ? LFS_MKTAG(0x7ff, 0x3ff, 0)
            : LFS_MKTAG(0x700, 0x3ff, 0);

    // check for redundancy
    if ((mask & tag) == (mask & *filtertag) ||
            lfs_tag_isdelete(*filtertag) ||
            (LFS_MKTAG(0x7ff, 0x3ff, 0) & tag) == (
                LFS_MKTAG(LFS_TYPE_DELETE, 0, 0) |
                    (LFS_MKTAG(0, 0x3ff, 0) & *filtertag))) {
        return true;
    }

    // check if we need to adjust for created/deleted tags
    if (lfs_tag_type1(tag) == LFS_TYPE_SPLICE &&
            lfs_tag_id(tag) <= lfs_tag_id(*filtertag)) {
        *filtertag += LFS_MKTAG(0, lfs_tag_splice(tag), 0);
    }

    return false;
}
#endif

#ifndef LFS_READONLY
static int lfs_dir_traverse(lfs_t *lfs,
        const lfs_mdir_t *dir, lfs_off_t off, lfs_tag_t ptag,
        const struct lfs_mattr *attrs, int attrcount,
        lfs_tag_t tmask, lfs_tag_t ttag,
        uint16_t begin, uint16_t end, int16_t diff,
        int (*cb)(void *data, lfs_tag_t tag, const void *buffer), void *data) {
    // iterate over directory and attrs
    while (true) {
        lfs_tag_t tag;
        const void *buffer;
        struct lfs_diskoff disk;
        if (off+lfs_tag_dsize(ptag) < dir->off) {
            off += lfs_tag_dsize(ptag);
            int err = lfs_bd_read(lfs,
                    NULL, &lfs->rcache, sizeof(tag),
                    dir->pair[0], off, &tag, sizeof(tag));
            if (err) {
                return err;
            }

            tag = (lfs_frombe32(tag) ^ ptag) | 0x80000000;
            disk.block = dir->pair[0];
            disk.off = off+sizeof(lfs_tag_t);
            buffer = &disk;
            ptag = tag;
        } else if (attrcount > 0) {
            tag = attrs[0].tag;
            buffer = attrs[0].buffer;
            attrs += 1;
            attrcount -= 1;
        } else {
            return 0;
        }

        lfs_tag_t mask = LFS_MKTAG(0x7ff, 0, 0);
        if ((mask & tmask & tag) != (mask & tmask & ttag)) {
            continue;
        }

        // do we need to filter? inlining the filtering logic here allows
        // for some minor optimizations
        if (lfs_tag_id(tmask) != 0) {
            // scan for duplicates and update tag based on creates/deletes
            int filter = lfs_dir_traverse(lfs,
                    dir, off, ptag, attrs, attrcount,
                    0, 0, 0, 0, 0,
                    lfs_dir_traverse_filter, &tag);
            if (filter < 0) {
                return filter;
            }

            if (filter) {
                continue;
            }

            // in filter range?
            if (!(lfs_tag_id(tag) >= begin && lfs_tag_id(tag) < end)) {
                continue;
            }
        }

        // handle special cases for mcu-side operations
        if (lfs_tag_type3(tag) == LFS_FROM_NOOP) {
            // do nothing
        } else if (lfs_tag_type3(tag) == LFS_FROM_MOVE) {
            uint16_t fromid = lfs_tag_size(tag);
            uint16_t toid = lfs_tag_id(tag);
            int err = lfs_dir_traverse(lfs,
                    buffer, 0, 0xffffffff, NULL, 0,
                    LFS_MKTAG(0x600, 0x3ff, 0),
                    LFS_MKTAG(LFS_TYPE_STRUCT, 0, 0),
                    fromid, fromid+1, toid-fromid+diff,
                    cb, data);
            if (err) {
                return err;
            }
        } else if (lfs_tag_type3(tag) == LFS_FROM_USERATTRS) {
            for (unsigned i = 0; i < lfs_tag_size(tag); i++) {
                const struct lfs_attr *a = buffer;
                int err = cb(data, LFS_MKTAG(LFS_TYPE_USERATTR + a[i].type,
                        lfs_tag_id(tag) + diff, a[i].size), a[i].buffer);
                if (err) {
                    return err;
                }
            }
        } else {
            int err = cb(data, tag + LFS_MKTAG(0, diff, 0), buffer);
            if (err) {
                return err;
            }
        }
    }
}
#endif

static lfs_stag_t lfs_dir_fetchmatch(lfs_t *lfs,
        lfs_mdir_t *dir, const lfs_block_t pair[2],
        lfs_tag_t fmask, lfs_tag_t ftag, uint16_t *id,
        int (*cb)(void *data, lfs_tag_t tag, const void *buffer), void *data) {
    // we can find tag very efficiently during a fetch, since we're already
    // scanning the entire directory
    lfs_stag_t besttag = -1;

    // if either block address is invalid we return LFS_ERR_CORRUPT here,
    // otherwise later writes to the pair could fail
    if (pair[0] >= lfs->cfg->block_count || pair[1] >= lfs->cfg->block_count) {
        return LFS_ERR_CORRUPT;
    }

    // find the block with the most recent revision
    uint32_t revs[2] = {0, 0};
    int r = 0;
    for (int i = 0; i < 2; i++) {
        int err = lfs_bd_read(lfs,
                NULL, &lfs->rcache, sizeof(revs[i]),
                pair[i], 0, &revs[i], sizeof(revs[i]));
        revs[i] = lfs_fromle32(revs[i]);
        if (err && err != LFS_ERR_CORRUPT) {
            return err;
        }

        if (err != LFS_ERR_CORRUPT &&
                lfs_scmp(revs[i], revs[(i+1)%2]) > 0) {
            r = i;
        }
    }

    dir->pair[0] = pair[(r+0)%2];
    dir->pair[1] = pair[(r+1)%2];
    dir->rev = revs[(r+0)%2];
    dir->off = 0; // nonzero = found some commits

    // now scan tags to fetch the actual dir and find possible match
    for (int i = 0; i < 2; i++) {
        lfs_off_t off = 0;
        lfs_tag_t ptag = 0xffffffff;

        uint16_t tempcount = 0;
        lfs_block_t temptail[2] = {LFS_BLOCK_NULL, LFS_BLOCK_NULL};
        bool tempsplit = false;
        lfs_stag_t tempbesttag = besttag;

        dir->rev = lfs_tole32(dir->rev);
        uint32_t crc = lfs_crc(0xffffffff, &dir->rev, sizeof(dir->rev));
        dir->rev = lfs_fromle32(dir->rev);

        while (true) {
            // extract next tag
            lfs_tag_t tag;
            off += lfs_tag_dsize(ptag);
            int err = lfs_bd_read(lfs,
                    NULL, &lfs->rcache, lfs->cfg->block_size,
                    dir->pair[0], off, &tag, sizeof(tag));
            if (err) {
                if (err == LFS_ERR_CORRUPT) {
                    // can't continue?
                    dir->erased = false;
                    break;
                }
                return err;
            }

            crc = lfs_crc(crc, &tag, sizeof(tag));
            tag = lfs_frombe32(tag) ^ ptag;

            // next commit not yet programmed or we're not in valid range
            if (!lfs_tag_isvalid(tag)) {
                dir->erased = (lfs_tag_type1(ptag) == LFS_TYPE_CRC &&
                        dir->off % lfs->cfg->prog_size == 0);
                break;
            } else if (off + lfs_tag_dsize(tag) > lfs->cfg->block_size) {
                dir->erased = false;
                break;
            }

            ptag = tag;

            if (lfs_tag_type1(tag) == LFS_TYPE_CRC) {
                // check the crc attr
                uint32_t dcrc;
                err = lfs_bd_read(lfs,
                        NULL, &lfs->rcache, lfs->cfg->block_size,
                        dir->pair[0], off+sizeof(tag), &dcrc, sizeof(dcrc));
                if (err) {
                    if (err == LFS_ERR_CORRUPT) {
                        dir->erased = false;
                        break;
                    }
                    return err;
                }
                dcrc = lfs_fromle32(dcrc);

                if (crc != dcrc) {
                    dir->erased = false;
                    break;
                }

                // reset the next bit if we need to
                ptag ^= (lfs_tag_t)(lfs_tag_chunk(tag) & 1U) << 31;

                // toss our crc into the filesystem seed for
                // pseudorandom numbers, note we use another crc here
                // as a collection function because it is sufficiently
                // random and convenient
                lfs->seed = lfs_crc(lfs->seed, &crc, sizeof(crc));

                // update with what's found so far
                besttag = tempbesttag;
                dir->off = off + lfs_tag_dsize(tag);
                dir->etag = ptag;
                dir->count = tempcount;
                dir->tail[0] = temptail[0];
                dir->tail[1] = temptail[1];
                dir->split = tempsplit;

                // reset crc
                crc = 0xffffffff;
                continue;
            }

            // crc the entry first, hopefully leaving it in the cache
            for (lfs_off_t j = sizeof(tag); j < lfs_tag_dsize(tag); j++) {
                uint8_t dat;
                err = lfs_bd_read(lfs,
                        NULL, &lfs->rcache, lfs->cfg->block_size,
                        dir->pair[0], off+j, &dat, 1);
                if (err) {
                    if (err == LFS_ERR_CORRUPT) {
                        dir->erased = false;
                        break;
                    }
                    return err;
                }

                crc = lfs_crc(crc, &dat, 1);
            }

            // directory modification tags?
            if (lfs_tag_type1(tag) == LFS_TYPE_NAME) {
                // increase count of files if necessary
                if (lfs_tag_id(tag) >= tempcount) {
                    tempcount = lfs_tag_id(tag) + 1;
                }
            } else if (lfs_tag_type1(tag) == LFS_TYPE_SPLICE) {
                tempcount += lfs_tag_splice(tag);

                if (tag == (LFS_MKTAG(LFS_TYPE_DELETE, 0, 0) |
                        (LFS_MKTAG(0, 0x3ff, 0) & tempbesttag))) {
                    tempbesttag |= 0x80000000;
                } else if (tempbesttag != -1 &&
                        lfs_tag_id(tag) <= lfs_tag_id(tempbesttag)) {
                    tempbesttag += LFS_MKTAG(0, lfs_tag_splice(tag), 0);
                }
            } else if (lfs_tag_type1(tag) == LFS_TYPE_TAIL) {
                tempsplit = (lfs_tag_chunk(tag) & 1);

                err = lfs_bd_read(lfs,
                        NULL, &lfs->rcache, lfs->cfg->block_size,
                        dir->pair[0], off+sizeof(tag), &temptail, 8);
                if (err) {
                    if (err == LFS_ERR_CORRUPT) {
                        dir->erased = false;
                        break;
                    }
                }
                lfs_pair_fromle32(temptail);
            }

            // found a match for our fetcher?
            if ((fmask & tag) == (fmask & ftag)) {
                int res = cb(data, tag, &(struct lfs_diskoff){
                        dir->pair[0], off+sizeof(tag)});
                if (res < 0) {
                    if (res == LFS_ERR_CORRUPT) {
                        dir->erased = false;
                        break;
                    }
                    return res;
                }

                if (res == LFS_CMP_EQ) {
                    // found a match
                    tempbesttag = tag;
                } else if ((LFS_MKTAG(0x7ff, 0x3ff, 0) & tag) ==
                        (LFS_MKTAG(0x7ff, 0x3ff, 0) & tempbesttag)) {
                    // found an identical tag, but contents didn't match
                    // this must mean that our besttag has been overwritten
                    tempbesttag = -1;
                } else if (res == LFS_CMP_GT &&
                        lfs_tag_id(tag) <= lfs_tag_id(tempbesttag)) {
                    // found a greater match, keep track to keep things sorted
                    tempbesttag = tag | 0x80000000;
                }
            }
        }

        // consider what we have good enough
        if (dir->off > 0) {
            // synthetic move
            if (lfs_gstate_hasmovehere(&lfs->gdisk, dir->pair)) {
                if (lfs_tag_id(lfs->gdisk.tag) == lfs_tag_id(besttag)) {
                    besttag |= 0x80000000;
                } else if (besttag != -1 &&
                        lfs_tag_id(lfs->gdisk.tag) < lfs_tag_id(besttag)) {
                    besttag -= LFS_MKTAG(0, 1, 0);
                }
            }

            // found tag? or found best id?
            if (id) {
                *id = lfs_min(lfs_tag_id(besttag), dir->count);
            }

            if (lfs_tag_isvalid(besttag)) {
                return besttag;
            } else if (lfs_tag_id(besttag) < dir->count) {
                return LFS_ERR_NOENT;
            } else {
                return 0;
            }
        }

        // failed, try the other block?
        lfs_pair_swap(dir->pair);
        dir->rev = revs[(r+1)%2];
    }

    LFS_ERROR("Corrupted dir pair at {0x%"PRIx32", 0x%"PRIx32"}",
            dir->pair[0], dir->pair[1]);
    return LFS_ERR_CORRUPT;
}

static int lfs_dir_fetch(lfs_t *lfs,
        lfs_mdir_t *dir, const lfs_block_t pair[2]) {
    // note, mask=-1, tag=-1 can never match a tag since this
    // pattern has the invalid bit set
    return (int)lfs_dir_fetchmatch(lfs, dir, pair,
            (lfs_tag_t)-1, (lfs_tag_t)-1, NULL, NULL, NULL);
}

static int lfs_dir_getgstate(lfs_t *lfs, const lfs_mdir_t *dir,
        lfs_gstate_t *gstate) {
    lfs_gstate_t temp;
    lfs_stag_t res = lfs_dir_get(lfs, dir, LFS_MKTAG(0x7ff, 0, 0),
            LFS_MKTAG(LFS_TYPE_MOVESTATE, 0, sizeof(temp)), &temp);
    if (res < 0 && res != LFS_ERR_NOENT) {
        return res;
    }

    if (res != LFS_ERR_NOENT) {
        // xor together to find resulting gstate
        lfs_gstate_fromle32(&temp);
        lfs_gstate_xor(gstate, &temp);
    }

    return 0;
}

static int lfs_dir_getinfo(lfs_t *lfs, lfs_mdir_t *dir,
        uint16_t id, struct lfs_info *info) {
    if (id == 0x3ff) {
        // special case for root
        strcpy(info->name, "/");
        info->type = LFS_TYPE_DIR;
        return 0;
    }

    lfs_stag_t tag = lfs_dir_get(lfs, dir, LFS_MKTAG(0x780, 0x3ff, 0),
            LFS_MKTAG(LFS_TYPE_NAME, id, lfs->name_max+1), info->name);
    if (tag < 0) {
        return (int)tag;
    }

    info->type = lfs_tag_type3(tag);

    struct lfs_ctz ctz;
    tag = lfs_dir_get(lfs, dir, LFS_MKTAG(0x700, 0x3ff, 0),
            LFS_MKTAG(LFS_TYPE_STRUCT, id, sizeof(ctz)), &ctz);
    if (tag < 0) {
        return (int)tag;
    }
    lfs_ctz_fromle32(&ctz);

    if (lfs_tag_type3(tag) == LFS_TYPE_CTZSTRUCT) {
        info->size = ctz.size;
    } else if (lfs_tag_type3(tag) == LFS_TYPE_INLINESTRUCT) {
        info->size = lfs_tag_size(tag);
    }

    return 0;
}

struct lfs_dir_find_match {
    lfs_t *lfs;
    const void *name;
    lfs_size_t size;
};

static int lfs_dir_find_match(void *data,
        lfs_tag_t tag, const void *buffer) {
    struct lfs_dir_find_match *name = data;
    lfs_t *lfs = name->lfs;
    const struct lfs_diskoff *disk = buffer;

    // compare with disk
    lfs_size_t diff = lfs_min(name->size, lfs_tag_size(tag));
    int res = lfs_bd_cmp(lfs,
            NULL, &lfs->rcache, diff,
            disk->block, disk->off, name->name, diff);
    if (res != LFS_CMP_EQ) {
        return res;
    }

    // only equal if our size is still the same
    if (name->size != lfs_tag_size(tag)) {
        return (name->size < lfs_tag_size(tag)) ? LFS_CMP_LT : LFS_CMP_GT;
    }

    // found a match!
    return LFS_CMP_EQ;
}

static lfs_stag_t lfs_dir_find(lfs_t *lfs, lfs_mdir_t *dir,
        const char **path, uint16_t *id) {
    // we reduce path to a single name if we can find it
    const char *name = *path;
    if (id) {
        *id = 0x3ff;
    }

    // default to root dir
    lfs_stag_t tag = LFS_MKTAG(LFS_TYPE_DIR, 0x3ff, 0);
    dir->tail[0] = lfs->root[0];
    dir->tail[1] = lfs->root[1];

    while (true) {
nextname:
        // skip slashes
        name += strspn(name, "/");
        lfs_size_t namelen = strcspn(name, "/");

        // skip '.' and root '..'
        if ((namelen == 1 && memcmp(name, ".", 1) == 0) ||
            (namelen == 2 && memcmp(name, "..", 2) == 0)) {
            name += namelen;
            goto nextname;
        }

        // skip if matched by '..' in name
        const char *suffix = name + namelen;
        lfs_size_t sufflen;
        int depth = 1;
        while (true) {
            suffix += strspn(suffix, "/");
            sufflen = strcspn(suffix, "/");
            if (sufflen == 0) {
                break;
            }

            if (sufflen == 2 && memcmp(suffix, "..", 2) == 0) {
                depth -= 1;
                if (depth == 0) {
                    name = suffix + sufflen;
                    goto nextname;
                }
            } else {
                depth += 1;
            }

            suffix += sufflen;
        }

        // found path
        if (name[0] == '\0') {
            return tag;
        }

        // update what we've found so far
        *path = name;

        // only continue if we hit a directory
        if (lfs_tag_type3(tag) != LFS_TYPE_DIR) {
            return LFS_ERR_NOTDIR;
        }

        // grab the entry data
        if (lfs_tag_id(tag) != 0x3ff) {
            lfs_stag_t res = lfs_dir_get(lfs, dir, LFS_MKTAG(0x700, 0x3ff, 0),
                    LFS_MKTAG(LFS_TYPE_STRUCT, lfs_tag_id(tag), 8), dir->tail);
            if (res < 0) {
                return res;
            }
            lfs_pair_fromle32(dir->tail);
        }

        // find entry matching name
        while (true) {
            tag = lfs_dir_fetchmatch(lfs, dir, dir->tail,
                    LFS_MKTAG(0x780, 0, 0),
                    LFS_MKTAG(LFS_TYPE_NAME, 0, namelen),
                     // are we last name?
                    (strchr(name, '/') == NULL) ? id : NULL,
                    lfs_dir_find_match, &(struct lfs_dir_find_match){
                        lfs, name, namelen});
            if (tag < 0) {
                return tag;
            }

            if (tag) {
                break;
            }

            if (!dir->split) {
                return LFS_ERR_NOENT;
            }
        }

        // to next name
        name += namelen;
    }
}

// commit logic
struct lfs_commit {
    lfs_block_t block;
    lfs_off_t off;
    lfs_tag_t ptag;
    uint32_t crc;

    lfs_off_t begin;
    lfs_off_t end;
};

#ifndef LFS_READONLY
static int lfs_dir_commitprog(lfs_t *lfs, struct lfs_commit *commit,
        const void *buffer, lfs_size_t size) {
    int err = lfs_bd_prog(lfs,
            &lfs->pcache, &lfs->rcache, false,
            commit->block, commit->off ,
            (const uint8_t*)buffer, size);
    if (err) {
        return err;
    }

    commit->crc = lfs_crc(commit->crc, buffer, size);
    commit->off += size;
    return 0;
}
#endif

#ifndef LFS_READONLY
static int lfs_dir_commitattr(lfs_t *lfs, struct lfs_commit *commit,
        lfs_tag_t tag, const void *buffer) {
    // check if we fit
    lfs_size_t dsize = lfs_tag_dsize(tag);
    if (commit->off + dsize > commit->end) {
        return LFS_ERR_NOSPC;
    }

    // write out tag
    lfs_tag_t ntag = lfs_tobe32((tag & 0x7fffffff) ^ commit->ptag);
    int err = lfs_dir_commitprog(lfs, commit, &ntag, sizeof(ntag));
    if (err) {
        return err;
    }

    if (!(tag & 0x80000000)) {
        // from memory
        err = lfs_dir_commitprog(lfs, commit, buffer, dsize-sizeof(tag));
        if (err) {
            return err;
        }
    } else {
        // from disk
        const struct lfs_diskoff *disk = buffer;
        for (lfs_off_t i = 0; i < dsize-sizeof(tag); i++) {
            // rely on caching to make this efficient
            uint8_t dat;
            err = lfs_bd_read(lfs,
                    NULL, &lfs->rcache, dsize-sizeof(tag)-i,
                    disk->block, disk->off+i, &dat, 1);
            if (err) {
                return err;
            }

            err = lfs_dir_commitprog(lfs, commit, &dat, 1);
            if (err) {
                return err;
            }
        }
    }

    commit->ptag = tag & 0x7fffffff;
    return 0;
}
#endif

#ifndef LFS_READONLY
static int lfs_dir_commitcrc(lfs_t *lfs, struct lfs_commit *commit) {
    // align to program units
    const lfs_off_t end = lfs_alignup(commit->off + 2*sizeof(uint32_t),
            lfs->cfg->prog_size);

    lfs_off_t off1 = 0;
    uint32_t crc1 = 0;

    // create crc tags to fill up remainder of commit, note that
    // padding is not crced, which lets fetches skip padding but
    // makes committing a bit more complicated
    while (commit->off < end) {
        lfs_off_t off = commit->off + sizeof(lfs_tag_t);
        lfs_off_t noff = lfs_min(end - off, 0x3fe) + off;
        if (noff < end) {
            noff = lfs_min(noff, end - 2*sizeof(uint32_t));
        }

        // read erased state from next program unit
        lfs_tag_t tag = 0xffffffff;
        int err = lfs_bd_read(lfs,
                NULL, &lfs->rcache, sizeof(tag),
                commit->block, noff, &tag, sizeof(tag));
        if (err && err != LFS_ERR_CORRUPT) {
            return err;
        }

        // build crc tag
        bool reset = ~lfs_frombe32(tag) >> 31;
        tag = LFS_MKTAG(LFS_TYPE_CRC + reset, 0x3ff, noff - off);

        // write out crc
        uint32_t footer[2];
        footer[0] = lfs_tobe32(tag ^ commit->ptag);
        commit->crc = lfs_crc(commit->crc, &footer[0], sizeof(footer[0]));
        footer[1] = lfs_tole32(commit->crc);
        err = lfs_bd_prog(lfs,
                &lfs->pcache, &lfs->rcache, false,
                commit->block, commit->off, &footer, sizeof(footer));
        if (err) {
            return err;
        }

        // keep track of non-padding checksum to verify
        if (off1 == 0) {
            off1 = commit->off + sizeof(uint32_t);
            crc1 = commit->crc;
        }

        commit->off += sizeof(tag)+lfs_tag_size(tag);
        commit->ptag = tag ^ ((lfs_tag_t)reset << 31);
        commit->crc = 0xffffffff; // reset crc for next "commit"
    }

    // flush buffers
    int err = lfs_bd_sync(lfs, &lfs->pcache, &lfs->rcache, false);
    if (err) {
        return err;
    }

    // successful commit, check checksums to make sure
    lfs_off_t off = commit->begin;
    lfs_off_t noff = off1;
    while (off < end) {
        uint32_t crc = 0xffffffff;
        for (lfs_off_t i = off; i < noff+sizeof(uint32_t); i++) {
            // check against written crc, may catch blocks that
            // become readonly and match our commit size exactly
            if (i == off1 && crc != crc1) {
                return LFS_ERR_CORRUPT;
            }

            // leave it up to caching to make this efficient
            uint8_t dat;
            err = lfs_bd_read(lfs,
                    NULL, &lfs->rcache, noff+sizeof(uint32_t)-i,
                    commit->block, i, &dat, 1);
            if (err) {
                return err;
            }

            crc = lfs_crc(crc, &dat, 1);
        }

        // detected write error?
        if (crc != 0) {
            return LFS_ERR_CORRUPT;
        }

        // skip padding
        off = lfs_min(end - noff, 0x3fe) + noff;
        if (off < end) {
            off = lfs_min(off, end - 2*sizeof(uint32_t));
        }
        noff = off + sizeof(uint32_t);
    }

    return 0;
}
#endif

#ifndef LFS_READONLY
static int lfs_dir_alloc(lfs_t *lfs, lfs_mdir_t *dir) {
    // allocate pair of dir blocks (backwards, so we write block 1 first)
    for (int i = 0; i < 2; i++) {
        int err = lfs_alloc(lfs, &dir->pair[(i+1)%2]);
        if (err) {
            return err;
        }
    }

    // zero for reproducability in case initial block is unreadable
    dir->rev = 0;

    // rather than clobbering one of the blocks we just pretend
    // the revision may be valid
    int err = lfs_bd_read(lfs,
            NULL, &lfs->rcache, sizeof(dir->rev),
            dir->pair[0], 0, &dir->rev, sizeof(dir->rev));
    dir->rev = lfs_fromle32(dir->rev);
    if (err && err != LFS_ERR_CORRUPT) {
        return err;
    }

    // make sure we don't immediately evict
    dir->rev += dir->rev & 1;

    // set defaults
    dir->off = sizeof(dir->rev);
    dir->etag = 0xffffffff;
    dir->count = 0;
    dir->tail[0] = LFS_BLOCK_NULL;
    dir->tail[1] = LFS_BLOCK_NULL;
    dir->erased = false;
    dir->split = false;

    // don't write out yet, let caller take care of that
    return 0;
}
#endif

#ifndef LFS_READONLY
static int lfs_dir_drop(lfs_t *lfs, lfs_mdir_t *dir, lfs_mdir_t *tail) {
    // steal state
    int err = lfs_dir_getgstate(lfs, tail, &lfs->gdelta);
    if (err) {
        return err;
    }

    // steal tail
    lfs_pair_tole32(tail->tail);
    err = lfs_dir_commit(lfs, dir, LFS_MKATTRS(
            {LFS_MKTAG(LFS_TYPE_TAIL + tail->split, 0x3ff, 8), tail->tail}));
    lfs_pair_fromle32(tail->tail);
    if (err) {
        return err;
    }

    return 0;
}
#endif

#ifndef LFS_READONLY
static int lfs_dir_split(lfs_t *lfs,
        lfs_mdir_t *dir, const struct lfs_mattr *attrs, int attrcount,
        lfs_mdir_t *source, uint16_t split, uint16_t end) {
    // create tail directory
    lfs_alloc_ack(lfs);
    lfs_mdir_t tail;
    int err = lfs_dir_alloc(lfs, &tail);
    if (err) {
        return err;
    }

    tail.split = dir->split;
    tail.tail[0] = dir->tail[0];
    tail.tail[1] = dir->tail[1];

    err = lfs_dir_compact(lfs, &tail, attrs, attrcount, source, split, end);
    if (err) {
        return err;
    }

    dir->tail[0] = tail.pair[0];
    dir->tail[1] = tail.pair[1];
    dir->split = true;

    // update root if needed
    if (lfs_pair_cmp(dir->pair, lfs->root) == 0 && split == 0) {
        lfs->root[0] = tail.pair[0];
        lfs->root[1] = tail.pair[1];
    }

    return 0;
}
#endif

#ifndef LFS_READONLY
static int lfs_dir_commit_size(void *p, lfs_tag_t tag, const void *buffer) {
    lfs_size_t *size = p;
    (void)buffer;

    *size += lfs_tag_dsize(tag);
    return 0;
}
#endif

#ifndef LFS_READONLY
struct lfs_dir_commit_commit {
    lfs_t *lfs;
    struct lfs_commit *commit;
};
#endif

#ifndef LFS_READONLY
static int lfs_dir_commit_commit(void *p, lfs_tag_t tag, const void *buffer) {
    struct lfs_dir_commit_commit *commit = p;
    return lfs_dir_commitattr(commit->lfs, commit->commit, tag, buffer);
}
#endif

#ifndef LFS_READONLY
static int lfs_dir_compact(lfs_t *lfs,
        lfs_mdir_t *dir, const struct lfs_mattr *attrs, int attrcount,
        lfs_mdir_t *source, uint16_t begin, uint16_t end) {
    // save some state in case block is bad
    const lfs_block_t oldpair[2] = {dir->pair[0], dir->pair[1]};
    bool relocated = false;
    bool tired = false;

    // should we split?
    while (end - begin > 1) {
        // find size
        lfs_size_t size = 0;
        int err = lfs_dir_traverse(lfs,
                source, 0, 0xffffffff, attrs, attrcount,
                LFS_MKTAG(0x400, 0x3ff, 0),
                LFS_MKTAG(LFS_TYPE_NAME, 0, 0),
                begin, end, -begin,
                lfs_dir_commit_size, &size);
        if (err) {
            return err;
        }

        // space is complicated, we need room for tail, crc, gstate,
        // cleanup delete, and we cap at half a block to give room
        // for metadata updates.
        if (end - begin < 0xff &&
                size <= lfs_min(lfs->cfg->block_size - 36,
                    lfs_alignup(lfs->cfg->block_size/2,
                        lfs->cfg->prog_size))) {
            break;
        }

        // can't fit, need to split, we should really be finding the
        // largest size that fits with a small binary search, but right now
        // it's not worth the code size
        uint16_t split = (end - begin) / 2;
        err = lfs_dir_split(lfs, dir, attrs, attrcount,
                source, begin+split, end);
        if (err) {
            // if we fail to split, we may be able to overcompact, unless
            // we're too big for even the full block, in which case our
            // only option is to error
            if (err == LFS_ERR_NOSPC && size <= lfs->cfg->block_size - 36) {
                break;
            }
            return err;
        }

        end = begin + split;
    }

    // increment revision count
    dir->rev += 1;
    // If our revision count == n * block_cycles, we should force a relocation,
    // this is how littlefs wear-levels at the metadata-pair level. Note that we
    // actually use (block_cycles+1)|1, this is to avoid two corner cases:
    // 1. block_cycles = 1, which would prevent relocations from terminating
    // 2. block_cycles = 2n, which, due to aliasing, would only ever relocate
    //    one metadata block in the pair, effectively making this useless
    if (lfs->cfg->block_cycles > 0 &&
            (dir->rev % ((lfs->cfg->block_cycles+1)|1) == 0)) {
        if (lfs_pair_cmp(dir->pair, (const lfs_block_t[2]){0, 1}) == 0) {
            // oh no! we're writing too much to the superblock,
            // should we expand?
            lfs_ssize_t res = lfs_fs_size(lfs);
            if (res < 0) {
                return res;
            }

            // do we have extra space? littlefs can't reclaim this space
            // by itself, so expand cautiously
            if ((lfs_size_t)res < lfs->cfg->block_count/2) {
                LFS_DEBUG("Expanding superblock at rev %"PRIu32, dir->rev);
                int err = lfs_dir_split(lfs, dir, attrs, attrcount,
                        source, begin, end);
                if (err && err != LFS_ERR_NOSPC) {
                    return err;
                }

                // welp, we tried, if we ran out of space there's not much
                // we can do, we'll error later if we've become frozen
                if (!err) {
                    end = begin;
                }
            }
#ifdef LFS_MIGRATE
        } else if (lfs->lfs1) {
            // do not proactively relocate blocks during migrations, this
            // can cause a number of failure states such: clobbering the
            // v1 superblock if we relocate root, and invalidating directory
            // pointers if we relocate the head of a directory. On top of
            // this, relocations increase the overall complexity of
            // lfs_migration, which is already a delicate operation.
#endif
        } else {
            // we're writing too much, time to relocate
            tired = true;
            goto relocate;
        }
    }

    // begin loop to commit compaction to blocks until a compact sticks
    while (true) {
        {
            // setup commit state
            struct lfs_commit commit = {
                .block = dir->pair[1],
                .off = 0,
                .ptag = 0xffffffff,
                .crc = 0xffffffff,

                .begin = 0,
                .end = lfs->cfg->block_size - 8,
            };

            // erase block to write to
            int err = lfs_bd_erase(lfs, dir->pair[1]);
            if (err) {
                if (err == LFS_ERR_CORRUPT) {
                    goto relocate;
                }
                return err;
            }

            // write out header
            dir->rev = lfs_tole32(dir->rev);
            err = lfs_dir_commitprog(lfs, &commit,
                    &dir->rev, sizeof(dir->rev));
            dir->rev = lfs_fromle32(dir->rev);
            if (err) {
                if (err == LFS_ERR_CORRUPT) {
                    goto relocate;
                }
                return err;
            }

            // traverse the directory, this time writing out all unique tags
            err = lfs_dir_traverse(lfs,
                    source, 0, 0xffffffff, attrs, attrcount,
                    LFS_MKTAG(0x400, 0x3ff, 0),
                    LFS_MKTAG(LFS_TYPE_NAME, 0, 0),
                    begin, end, -begin,
                    lfs_dir_commit_commit, &(struct lfs_dir_commit_commit){
                        lfs, &commit});
            if (err) {
                if (err == LFS_ERR_CORRUPT) {
                    goto relocate;
                }
                return err;
            }

            // commit tail, which may be new after last size check
            if (!lfs_pair_isnull(dir->tail)) {
                lfs_pair_tole32(dir->tail);
                err = lfs_dir_commitattr(lfs, &commit,
                        LFS_MKTAG(LFS_TYPE_TAIL + dir->split, 0x3ff, 8),
                        dir->tail);
                lfs_pair_fromle32(dir->tail);
                if (err) {
                    if (err == LFS_ERR_CORRUPT) {
                        goto relocate;
                    }
                    return err;
                }
            }

            // bring over gstate?
            lfs_gstate_t delta = {0};
            if (!relocated) {
                lfs_gstate_xor(&delta, &lfs->gdisk);
                lfs_gstate_xor(&delta, &lfs->gstate);
            }
            lfs_gstate_xor(&delta, &lfs->gdelta);
            delta.tag &= ~LFS_MKTAG(0, 0, 0x3ff);

            err = lfs_dir_getgstate(lfs, dir, &delta);
            if (err) {
                return err;
            }

            if (!lfs_gstate_iszero(&delta)) {
                lfs_gstate_tole32(&delta);
                err = lfs_dir_commitattr(lfs, &commit,
                        LFS_MKTAG(LFS_TYPE_MOVESTATE, 0x3ff,
                            sizeof(delta)), &delta);
                if (err) {
                    if (err == LFS_ERR_CORRUPT) {
                        goto relocate;
                    }
                    return err;
                }
            }

            // complete commit with crc
            err = lfs_dir_commitcrc(lfs, &commit);
            if (err) {
                if (err == LFS_ERR_CORRUPT) {
                    goto relocate;
                }
                return err;
            }

            // successful compaction, swap dir pair to indicate most recent
            LFS_ASSERT(commit.off % lfs->cfg->prog_size == 0);
            lfs_pair_swap(dir->pair);
            dir->count = end - begin;
            dir->off = commit.off;
            dir->etag = commit.ptag;
            // update gstate
            lfs->gdelta = (lfs_gstate_t){0};
            if (!relocated) {
                lfs->gdisk = lfs->gstate;
            }
        }
        break;

relocate:
        // commit was corrupted, drop caches and prepare to relocate block
        relocated = true;
        lfs_cache_drop(lfs, &lfs->pcache);
        if (!tired) {
            LFS_DEBUG("Bad block at 0x%"PRIx32, dir->pair[1]);
        }

        // can't relocate superblock, filesystem is now frozen
        if (lfs_pair_cmp(dir->pair, (const lfs_block_t[2]){0, 1}) == 0) {
            LFS_WARN("Superblock 0x%"PRIx32" has become unwritable",
                    dir->pair[1]);
            return LFS_ERR_NOSPC;
        }

        // relocate half of pair
        int err = lfs_alloc(lfs, &dir->pair[1]);
        if (err && (err != LFS_ERR_NOSPC || !tired)) {
            return err;
        }

        tired = false;
        continue;
    }

    if (relocated) {
        // update references if we relocated
        LFS_DEBUG("Relocating {0x%"PRIx32", 0x%"PRIx32"} "
                    "-> {0x%"PRIx32", 0x%"PRIx32"}",
                oldpair[0], oldpair[1], dir->pair[0], dir->pair[1]);
        int err = lfs_fs_relocate(lfs, oldpair, dir->pair);
        if (err) {
            return err;
        }
    }

    return 0;
}
#endif

#ifndef LFS_READONLY
static int lfs_dir_commit(lfs_t *lfs, lfs_mdir_t *dir,
        const struct lfs_mattr *attrs, int attrcount) {
    // check for any inline files that aren't RAM backed and
    // forcefully evict them, needed for filesystem consistency
    for (lfs_file_t *f = (lfs_file_t*)lfs->mlist; f; f = f->next) {
        if (dir != &f->m && lfs_pair_cmp(f->m.pair, dir->pair) == 0 &&
                f->type == LFS_TYPE_REG && (f->flags & LFS_F_INLINE) &&
                f->ctz.size > lfs->cfg->cache_size) {
            int err = lfs_file_outline(lfs, f);
            if (err) {
                return err;
            }

            err = lfs_file_flush(lfs, f);
            if (err) {
                return err;
            }
        }
    }

    // calculate changes to the directory
    lfs_mdir_t olddir = *dir;
    bool hasdelete = false;
    for (int i = 0; i < attrcount; i++) {
        if (lfs_tag_type3(attrs[i].tag) == LFS_TYPE_CREATE) {
            dir->count += 1;
        } else if (lfs_tag_type3(attrs[i].tag) == LFS_TYPE_DELETE) {
            LFS_ASSERT(dir->count > 0);
            dir->count -= 1;
            hasdelete = true;
        } else if (lfs_tag_type1(attrs[i].tag) == LFS_TYPE_TAIL) {
            dir->tail[0] = ((lfs_block_t*)attrs[i].buffer)[0];
            dir->tail[1] = ((lfs_block_t*)attrs[i].buffer)[1];
            dir->split = (lfs_tag_chunk(attrs[i].tag) & 1);
            lfs_pair_fromle32(dir->tail);
        }
    }

    // should we actually drop the directory block?
    if (hasdelete && dir->count == 0) {
        lfs_mdir_t pdir;
        int err = lfs_fs_pred(lfs, dir->pair, &pdir);
        if (err && err != LFS_ERR_NOENT) {
            *dir = olddir;
            return err;
        }

        if (err != LFS_ERR_NOENT && pdir.split) {
            err = lfs_dir_drop(lfs, &pdir, dir);
            if (err) {
                *dir = olddir;
                return err;
            }
        }
    }

    if (dir->erased || dir->count >= 0xff) {
        // try to commit
        struct lfs_commit commit = {
            .block = dir->pair[0],
            .off = dir->off,
            .ptag = dir->etag,
            .crc = 0xffffffff,

            .begin = dir->off,
            .end = lfs->cfg->block_size - 8,
        };

        // traverse attrs that need to be written out
        lfs_pair_tole32(dir->tail);
        int err = lfs_dir_traverse(lfs,
                dir, dir->off, dir->etag, attrs, attrcount,
                0, 0, 0, 0, 0,
                lfs_dir_commit_commit, &(struct lfs_dir_commit_commit){
                    lfs, &commit});
        lfs_pair_fromle32(dir->tail);
        if (err) {
            if (err == LFS_ERR_NOSPC || err == LFS_ERR_CORRUPT) {
                goto compact;
            }
            *dir = olddir;
            return err;
        }

        // commit any global diffs if we have any
        lfs_gstate_t delta = {0};
        lfs_gstate_xor(&delta, &lfs->gstate);
        lfs_gstate_xor(&delta, &lfs->gdisk);
        lfs_gstate_xor(&delta, &lfs->gdelta);
        delta.tag &= ~LFS_MKTAG(0, 0, 0x3ff);
        if (!lfs_gstate_iszero(&delta)) {
            err = lfs_dir_getgstate(lfs, dir, &delta);
            if (err) {
                *dir = olddir;
                return err;
            }

            lfs_gstate_tole32(&delta);
            err = lfs_dir_commitattr(lfs, &commit,
                    LFS_MKTAG(LFS_TYPE_MOVESTATE, 0x3ff,
                        sizeof(delta)), &delta);
            if (err) {
                if (err == LFS_ERR_NOSPC || err == LFS_ERR_CORRUPT) {
                    goto compact;
                }
                *dir = olddir;
                return err;
            }
        }

        // finalize commit with the crc
        err = lfs_dir_commitcrc(lfs, &commit);
        if (err) {
            if (err == LFS_ERR_NOSPC || err == LFS_ERR_CORRUPT) {
                goto compact;
            }
            *dir = olddir;
            return err;
        }

        // successful commit, update dir
        LFS_ASSERT(commit.off % lfs->cfg->prog_size == 0);
        dir->off = commit.off;
        dir->etag = commit.ptag;
        // and update gstate
        lfs->gdisk = lfs->gstate;
        lfs->gdelta = (lfs_gstate_t){0};
    } else {
compact:
        // fall back to compaction
        lfs_cache_drop(lfs, &lfs->pcache);

        int err = lfs_dir_compact(lfs, dir, attrs, attrcount,
                dir, 0, dir->count);
        if (err) {
            *dir = olddir;
            return err;
        }
    }

    // this complicated bit of logic is for fixing up any active
    // metadata-pairs that we may have affected
    //
    // note we have to make two passes since the mdir passed to
    // lfs_dir_commit could also be in this list, and even then
    // we need to copy the pair so they don't get clobbered if we refetch
    // our mdir.
    for (struct lfs_mlist *d = lfs->mlist; d; d = d->next) {
        if (&d->m != dir && lfs_pair_cmp(d->m.pair, olddir.pair) == 0) {
            d->m = *dir;
            for (int i = 0; i < attrcount; i++) {
                if (lfs_tag_type3(attrs[i].tag) == LFS_TYPE_DELETE &&
                        d->id == lfs_tag_id(attrs[i].tag)) {
                    d->m.pair[0] = LFS_BLOCK_NULL;
                    d->m.pair[1] = LFS_BLOCK_NULL;
                } else if (lfs_tag_type3(attrs[i].tag) == LFS_TYPE_DELETE &&
                        d->id > lfs_tag_id(attrs[i].tag)) {
                    d->id -= 1;
                    if (d->type == LFS_TYPE_DIR) {
                        ((lfs_dir_t*)d)->pos -= 1;
                    }
                } else if (lfs_tag_type3(attrs[i].tag) == LFS_TYPE_CREATE &&
                        d->id >= lfs_tag_id(attrs[i].tag)) {
                    d->id += 1;
                    if (d->type == LFS_TYPE_DIR) {
                        ((lfs_dir_t*)d)->pos += 1;
                    }
                }
            }
        }
    }

    for (struct lfs_mlist *d = lfs->mlist; d; d = d->next) {
        if (lfs_pair_cmp(d->m.pair, olddir.pair) == 0) {
            while (d->id >= d->m.count && d->m.split) {
                // we split and id is on tail now
                d->id -= d->m.count;
                int err = lfs_dir_fetch(lfs, &d->m, d->m.tail);
                if (err) {
                    return err;
                }
            }
        }
    }

    return 0;
}
#endif


/// Top level directory operations ///
#ifndef LFS_READONLY
int lfs_mkdir(lfs_t *lfs, const char *path) {
    LFS_TRACE("lfs_mkdir(%p, \"%s\")", (void*)lfs, path);
    // deorphan if we haven't yet, needed at most once after poweron
    int err = lfs_fs_forceconsistency(lfs);
    if (err) {
        LFS_TRACE("lfs_mkdir -> %d", err);
        return err;
    }

    struct lfs_mlist cwd;
    cwd.next = lfs->mlist;
    uint16_t id;
    err = lfs_dir_find(lfs, &cwd.m, &path, &id);
    if (!(err == LFS_ERR_NOENT && id != 0x3ff)) {
        LFS_TRACE("lfs_mkdir -> %d", (err < 0) ? err : LFS_ERR_EXIST);
        return (err < 0) ? err : LFS_ERR_EXIST;
    }

    // check that name fits
    lfs_size_t nlen = strlen(path);
    if (nlen > lfs->name_max) {
        LFS_TRACE("lfs_mkdir -> %d", LFS_ERR_NAMETOOLONG);
        return LFS_ERR_NAMETOOLONG;
    }

    // build up new directory
    lfs_alloc_ack(lfs);
    lfs_mdir_t dir;
    err = lfs_dir_alloc(lfs, &dir);
    if (err) {
        LFS_TRACE("lfs_mkdir -> %d", err);
        return err;
    }

    // find end of list
    lfs_mdir_t pred = cwd.m;
    while (pred.split) {
        err = lfs_dir_fetch(lfs, &pred, pred.tail);
        if (err) {
            LFS_TRACE("lfs_mkdir -> %d", err);
            return err;
        }
    }

    // setup dir
    lfs_pair_tole32(pred.tail);
    err = lfs_dir_commit(lfs, &dir, LFS_MKATTRS(
            {LFS_MKTAG(LFS_TYPE_SOFTTAIL, 0x3ff, 8), pred.tail}));
    lfs_pair_fromle32(pred.tail);
    if (err) {
        LFS_TRACE("lfs_mkdir -> %d", err);
        return err;
    }

    // current block end of list?
    if (cwd.m.split) {
        // update tails, this creates a desync
        lfs_fs_preporphans(lfs, +1);

        // it's possible our predecessor has to be relocated, and if
        // our parent is our predecessor's predecessor, this could have
        // caused our parent to go out of date, fortunately we can hook
        // ourselves into littlefs to catch this
        cwd.type = 0;
        cwd.id = 0;
        lfs->mlist = &cwd;

        lfs_pair_tole32(dir.pair);
        err = lfs_dir_commit(lfs, &pred, LFS_MKATTRS(
                {LFS_MKTAG(LFS_TYPE_SOFTTAIL, 0x3ff, 8), dir.pair}));
        lfs_pair_fromle32(dir.pair);
        if (err) {
            lfs->mlist = cwd.next;
            LFS_TRACE("lfs_mkdir -> %d", err);
            return err;
        }

        lfs->mlist = cwd.next;
        lfs_fs_preporphans(lfs, -1);
    }

    // now insert into our parent block
    lfs_pair_tole32(dir.pair);
    err = lfs_dir_commit(lfs, &cwd.m, LFS_MKATTRS(
            {LFS_MKTAG(LFS_TYPE_CREATE, id, 0), NULL},
            {LFS_MKTAG(LFS_TYPE_DIR, id, nlen), path},
            {LFS_MKTAG(LFS_TYPE_DIRSTRUCT, id, 8), dir.pair},
            {LFS_MKTAG_IF(!cwd.m.split,
                LFS_TYPE_SOFTTAIL, 0x3ff, 8), dir.pair}));
    lfs_pair_fromle32(dir.pair);
    if (err) {
        LFS_TRACE("lfs_mkdir -> %d", err);
        return err;
    }

    LFS_TRACE("lfs_mkdir -> %d", 0);
    return 0;
}
#endif

int lfs_dir_open(lfs_t *lfs, lfs_dir_t *dir, const char *path) {
    LFS_TRACE("lfs_dir_open(%p, %p, \"%s\")", (void*)lfs, (void*)dir, path);
    LFS_ASSERT(!lfs_mlist_isopen(lfs->mlist, (struct lfs_mlist*)dir));

    lfs_stag_t tag = lfs_dir_find(lfs, &dir->m, &path, NULL);
    if (tag < 0) {
        LFS_TRACE("lfs_dir_open -> %"PRId32, tag);
        return tag;
    }

    if (lfs_tag_type3(tag) != LFS_TYPE_DIR) {
        LFS_TRACE("lfs_dir_open -> %d", LFS_ERR_NOTDIR);
        return LFS_ERR_NOTDIR;
    }

    lfs_block_t pair[2];
    if (lfs_tag_id(tag) == 0x3ff) {
        // handle root dir separately
        pair[0] = lfs->root[0];
        pair[1] = lfs->root[1];
    } else {
        // get dir pair from parent
        lfs_stag_t res = lfs_dir_get(lfs, &dir->m, LFS_MKTAG(0x700, 0x3ff, 0),
                LFS_MKTAG(LFS_TYPE_STRUCT, lfs_tag_id(tag), 8), pair);
        if (res < 0) {
            LFS_TRACE("lfs_dir_open -> %"PRId32, res);
            return res;
        }
        lfs_pair_fromle32(pair);
    }

    // fetch first pair
    int err = lfs_dir_fetch(lfs, &dir->m, pair);
    if (err) {
        LFS_TRACE("lfs_dir_open -> %d", err);
        return err;
    }

    // setup entry
    dir->head[0] = dir->m.pair[0];
    dir->head[1] = dir->m.pair[1];
    dir->id = 0;
    dir->pos = 0;

    // add to list of mdirs
    dir->type = LFS_TYPE_DIR;
    lfs_mlist_append(lfs, (struct lfs_mlist *)dir);

    LFS_TRACE("lfs_dir_open -> %d", 0);
    return 0;
}

int lfs_dir_close(lfs_t *lfs, lfs_dir_t *dir) {
    LFS_TRACE("lfs_dir_close(%p, %p)", (void*)lfs, (void*)dir);
    // remove from list of mdirs
    lfs_mlist_remove(lfs, (struct lfs_mlist *)dir);

    LFS_TRACE("lfs_dir_close -> %d", 0);
    return 0;
}

int lfs_dir_read(lfs_t *lfs, lfs_dir_t *dir, struct lfs_info *info) {
    LFS_TRACE("lfs_dir_read(%p, %p, %p)",
            (void*)lfs, (void*)dir, (void*)info);
    memset(info, 0, sizeof(*info));

    // special offset for '.' and '..'
    if (dir->pos == 0) {
        info->type = LFS_TYPE_DIR;
        strcpy(info->name, ".");
        dir->pos += 1;
        LFS_TRACE("lfs_dir_read -> %d", true);
        return true;
    } else if (dir->pos == 1) {
        info->type = LFS_TYPE_DIR;
        strcpy(info->name, "..");
        dir->pos += 1;
        LFS_TRACE("lfs_dir_read -> %d", true);
        return true;
    }

    while (true) {
        if (dir->id == dir->m.count) {
            if (!dir->m.split) {
                LFS_TRACE("lfs_dir_read -> %d", false);
                return false;
            }

            int err = lfs_dir_fetch(lfs, &dir->m, dir->m.tail);
            if (err) {
                LFS_TRACE("lfs_dir_read -> %d", err);
                return err;
            }

            dir->id = 0;
        }

        int err = lfs_dir_getinfo(lfs, &dir->m, dir->id, info);
        if (err && err != LFS_ERR_NOENT) {
            LFS_TRACE("lfs_dir_read -> %d", err);
            return err;
        }

        dir->id += 1;
        if (err != LFS_ERR_NOENT) {
            break;
        }
    }

    dir->pos += 1;
    LFS_TRACE("lfs_dir_read -> %d", true);
    return true;
}

int lfs_dir_seek(lfs_t *lfs, lfs_dir_t *dir, lfs_off_t off) {
    LFS_TRACE("lfs_dir_seek(%p, %p, %"PRIu32")",
            (void*)lfs, (void*)dir, off);
    // simply walk from head dir
    int err = lfs_dir_rewind(lfs, dir);
    if (err) {
        LFS_TRACE("lfs_dir_seek -> %d", err);
        return err;
    }

    // first two for ./..
    dir->pos = lfs_min(2, off);
    off -= dir->pos;

    // skip superblock entry
    dir->id = (off > 0 && lfs_pair_cmp(dir->head, lfs->root) == 0);

    while (off > 0) {
        int diff = lfs_min(dir->m.count - dir->id, off);
        dir->id += diff;
        dir->pos += diff;
        off -= diff;

        if (dir->id == dir->m.count) {
            if (!dir->m.split) {
                LFS_TRACE("lfs_dir_seek -> %d", LFS_ERR_INVAL);
                return LFS_ERR_INVAL;
            }

            err = lfs_dir_fetch(lfs, &dir->m, dir->m.tail);
            if (err) {
                LFS_TRACE("lfs_dir_seek -> %d", err);
                return err;
            }

            dir->id = 0;
        }
    }

    LFS_TRACE("lfs_dir_seek -> %d", 0);
    return 0;
}

lfs_soff_t lfs_dir_tell(lfs_t *lfs, lfs_dir_t *dir) {
    LFS_TRACE("lfs_dir_tell(%p, %p)", (void*)lfs, (void*)dir);
    (void)lfs;
    LFS_TRACE("lfs_dir_tell -> %"PRId32, dir->pos);
    return dir->pos;
}

int lfs_dir_rewind(lfs_t *lfs, lfs_dir_t *dir) {
    LFS_TRACE("lfs_dir_rewind(%p, %p)", (void*)lfs, (void*)dir);
    // reload the head dir
    int err = lfs_dir_fetch(lfs, &dir->m, dir->head);
    if (err) {
        LFS_TRACE("lfs_dir_rewind -> %d", err);
        return err;
    }

    dir->id = 0;
    dir->pos = 0;
    LFS_TRACE("lfs_dir_rewind -> %d", 0);
    return 0;
}


/// File index list operations ///
static int lfs_ctz_index(lfs_t *lfs, lfs_off_t *off) {
    lfs_off_t size = *off;
    lfs_off_t b = lfs->cfg->block_size - 2*4;
    lfs_off_t i = size / b;
    if (i == 0) {
        return 0;
    }

    i = (size - 4*(lfs_popc(i-1)+2)) / b;
    *off = size - b*i - 4*lfs_popc(i);
    return i;
}

static int lfs_ctz_find(lfs_t *lfs,
        const lfs_cache_t *pcache, lfs_cache_t *rcache,
        lfs_block_t head, lfs_size_t size,
        lfs_size_t pos, lfs_block_t *block, lfs_off_t *off) {
    if (size == 0) {
        *block = LFS_BLOCK_NULL;
        *off = 0;
        return 0;
    }

    lfs_off_t current = lfs_ctz_index(lfs, &(lfs_off_t){size-1});
    lfs_off_t target = lfs_ctz_index(lfs, &pos);

    while (current > target) {
        lfs_size_t skip = lfs_min(
                lfs_npw2(current-target+1) - 1,
                lfs_ctz(current));

        int err = lfs_bd_read(lfs,
                pcache, rcache, sizeof(head),
                head, 4*skip, &head, sizeof(head));
        head = lfs_fromle32(head);
        if (err) {
            return err;
        }

        current -= 1 << skip;
    }

    *block = head;
    *off = pos;
    return 0;
}

#ifndef LFS_READONLY
static int lfs_ctz_extend(lfs_t *lfs,
        lfs_cache_t *pcache, lfs_cache_t *rcache,
        lfs_block_t head, lfs_size_t size,
        lfs_block_t *block, lfs_off_t *off) {
    while (true) {
        // go ahead and grab a block
        lfs_block_t nblock;
        int err = lfs_alloc(lfs, &nblock);
        if (err) {
            return err;
        }

        {
            err = lfs_bd_erase(lfs, nblock);
            if (err) {
                if (err == LFS_ERR_CORRUPT) {
                    goto relocate;
                }
                return err;
            }

            if (size == 0) {
                *block = nblock;
                *off = 0;
                return 0;
            }

            lfs_size_t noff = size - 1;
            lfs_off_t index = lfs_ctz_index(lfs, &noff);
            noff = noff + 1;

            // just copy out the last block if it is incomplete
            if (noff != lfs->cfg->block_size) {
                for (lfs_off_t i = 0; i < noff; i++) {
                    uint8_t data;
                    err = lfs_bd_read(lfs,
                            NULL, rcache, noff-i,
                            head, i, &data, 1);
                    if (err) {
                        return err;
                    }

                    err = lfs_bd_prog(lfs,
                            pcache, rcache, true,
                            nblock, i, &data, 1);
                    if (err) {
                        if (err == LFS_ERR_CORRUPT) {
                            goto relocate;
                        }
                        return err;
                    }
                }

                *block = nblock;
                *off = noff;
                return 0;
            }

            // append block
            index += 1;
            lfs_size_t skips = lfs_ctz(index) + 1;
            lfs_block_t nhead = head;
            for (lfs_off_t i = 0; i < skips; i++) {
                nhead = lfs_tole32(nhead);
                err = lfs_bd_prog(lfs, pcache, rcache, true,
                        nblock, 4*i, &nhead, 4);
                nhead = lfs_fromle32(nhead);
                if (err) {
                    if (err == LFS_ERR_CORRUPT) {
                        goto relocate;
                    }
                    return err;
                }

                if (i != skips-1) {
                    err = lfs_bd_read(lfs,
                            NULL, rcache, sizeof(nhead),
                            nhead, 4*i, &nhead, sizeof(nhead));
                    nhead = lfs_fromle32(nhead);
                    if (err) {
                        return err;
                    }
                }
            }

            *block = nblock;
            *off = 4*skips;
            return 0;
        }

relocate:
        LFS_DEBUG("Bad block at 0x%"PRIx32, nblock);

        // just clear cache and try a new block
        lfs_cache_drop(lfs, pcache);
    }
}
#endif

static int lfs_ctz_traverse(lfs_t *lfs,
        const lfs_cache_t *pcache, lfs_cache_t *rcache,
        lfs_block_t head, lfs_size_t size,
        int (*cb)(void*, lfs_block_t), void *data) {
    if (size == 0) {
        return 0;
    }

    lfs_off_t index = lfs_ctz_index(lfs, &(lfs_off_t){size-1});

    while (true) {
        int err = cb(data, head);
        if (err) {
            return err;
        }

        if (index == 0) {
            return 0;
        }

        lfs_block_t heads[2];
        int count = 2 - (index & 1);
        err = lfs_bd_read(lfs,
                pcache, rcache, count*sizeof(head),
                head, 0, &heads, count*sizeof(head));
        heads[0] = lfs_fromle32(heads[0]);
        heads[1] = lfs_fromle32(heads[1]);
        if (err) {
            return err;
        }

        for (int i = 0; i < count-1; i++) {
            err = cb(data, heads[i]);
            if (err) {
                return err;
            }
        }

        head = heads[count-1];
        index -= count;
    }
}


/// Top level file operations ///
int lfs_file_opencfg(lfs_t *lfs, lfs_file_t *file,
        const char *path, int flags,
        const struct lfs_file_config *cfg) {
    LFS_TRACE("lfs_file_opencfg(%p, %p, \"%s\", %x, %p {"
                 ".buffer=%p, .attrs=%p, .attr_count=%"PRIu32"})",
            (void*)lfs, (void*)file, path, flags,
            (void*)cfg, cfg->buffer, (void*)cfg->attrs, cfg->attr_count);
    LFS_ASSERT(!lfs_mlist_isopen(lfs->mlist, (struct lfs_mlist*)file));

#ifdef LFS_READONLY
    LFS_ASSERT((flags & 3) == LFS_O_RDONLY);
#else
    // deorphan if we haven't yet, needed at most once after poweron
    if ((flags & LFS_O_RDWR) != LFS_O_RDONLY) {
        int err = lfs_fs_forceconsistency(lfs);
        if (err) {
            LFS_TRACE("lfs_file_opencfg -> %d", err);
            return err;
        }
    }
#endif

    // setup simple file details
    int err;
    file->cfg = cfg;
    file->flags = flags | LFS_F_OPENED;
    file->pos = 0;
    file->off = 0;
    file->cache.buffer = NULL;

    // allocate entry for file if it doesn't exist
    lfs_stag_t tag = lfs_dir_find(lfs, &file->m, &path, &file->id);
    if (tag < 0 && !(tag == LFS_ERR_NOENT && file->id != 0x3ff)) {
        err = tag;
        goto cleanup;
    }

    // get id, add to list of mdirs to catch update changes
    file->type = LFS_TYPE_REG;
    lfs_mlist_append(lfs, (struct lfs_mlist *)file);

#ifdef LFS_READONLY
    if (tag == LFS_ERR_NOENT) {
        err = LFS_ERR_NOENT;
        goto cleanup;
#else
    if (tag == LFS_ERR_NOENT) {
        if (!(flags & LFS_O_CREAT)) {
            err = LFS_ERR_NOENT;
            goto cleanup;
        }

        // check that name fits
        lfs_size_t nlen = strlen(path);
        if (nlen > lfs->name_max) {
            err = LFS_ERR_NAMETOOLONG;
            goto cleanup;
        }

        // get next slot and create entry to remember name
        err = lfs_dir_commit(lfs, &file->m, LFS_MKATTRS(
                {LFS_MKTAG(LFS_TYPE_CREATE, file->id, 0), NULL},
                {LFS_MKTAG(LFS_TYPE_REG, file->id, nlen), path},
                {LFS_MKTAG(LFS_TYPE_INLINESTRUCT, file->id, 0), NULL}));
        if (err) {
            err = LFS_ERR_NAMETOOLONG;
            goto cleanup;
        }

        tag = LFS_MKTAG(LFS_TYPE_INLINESTRUCT, 0, 0);
    } else if (flags & LFS_O_EXCL) {
        err = LFS_ERR_EXIST;
        goto cleanup;
#endif
    } else if (lfs_tag_type3(tag) != LFS_TYPE_REG) {
        err = LFS_ERR_ISDIR;
        goto cleanup;
#ifndef LFS_READONLY
    } else if (flags & LFS_O_TRUNC) {
        // truncate if requested
        tag = LFS_MKTAG(LFS_TYPE_INLINESTRUCT, file->id, 0);
        file->flags |= LFS_F_DIRTY;
#endif
    } else {
        // try to load what's on disk, if it's inlined we'll fix it later
        tag = lfs_dir_get(lfs, &file->m, LFS_MKTAG(0x700, 0x3ff, 0),
                LFS_MKTAG(LFS_TYPE_STRUCT, file->id, 8), &file->ctz);
        if (tag < 0) {
            err = tag;
            goto cleanup;
        }
        lfs_ctz_fromle32(&file->ctz);
    }

    // fetch attrs
    for (unsigned i = 0; i < file->cfg->attr_count; i++) {
<<<<<<< HEAD
        if ((file->flags & LFS_O_RDWR) != LFS_O_WRONLY) {
=======
        // if opened for read / read-write operations
        if ((file->flags & LFS_O_RDONLY) == LFS_O_RDONLY) {
>>>>>>> 2efebf8e
            lfs_stag_t res = lfs_dir_get(lfs, &file->m,
                    LFS_MKTAG(0x7ff, 0x3ff, 0),
                    LFS_MKTAG(LFS_TYPE_USERATTR + file->cfg->attrs[i].type,
                        file->id, file->cfg->attrs[i].size),
                        file->cfg->attrs[i].buffer);
            if (res < 0 && res != LFS_ERR_NOENT) {
                err = res;
                goto cleanup;
            }
        }

<<<<<<< HEAD
        if ((file->flags & LFS_O_RDWR) != LFS_O_RDONLY) {
=======
#ifndef LFS_READONLY
        // if opened for write / read-write operations
        if ((file->flags & LFS_O_WRONLY) == LFS_O_WRONLY) {
>>>>>>> 2efebf8e
            if (file->cfg->attrs[i].size > lfs->attr_max) {
                err = LFS_ERR_NOSPC;
                goto cleanup;
            }

            file->flags |= LFS_F_DIRTY;
        }
#endif
    }

    // allocate buffer if needed
    if (file->cfg->buffer) {
        file->cache.buffer = file->cfg->buffer;
    } else {
        file->cache.buffer = lfs_malloc(lfs->cfg->cache_size);
        if (!file->cache.buffer) {
            err = LFS_ERR_NOMEM;
            goto cleanup;
        }
    }

    // zero to avoid information leak
    lfs_cache_zero(lfs, &file->cache);

    if (lfs_tag_type3(tag) == LFS_TYPE_INLINESTRUCT) {
        // load inline files
        file->ctz.head = LFS_BLOCK_INLINE;
        file->ctz.size = lfs_tag_size(tag);
        file->flags |= LFS_F_INLINE;
        file->cache.block = file->ctz.head;
        file->cache.off = 0;
        file->cache.size = lfs->cfg->cache_size;

        // don't always read (may be new/trunc file)
        if (file->ctz.size > 0) {
            lfs_stag_t res = lfs_dir_get(lfs, &file->m,
                    LFS_MKTAG(0x700, 0x3ff, 0),
                    LFS_MKTAG(LFS_TYPE_STRUCT, file->id,
                        lfs_min(file->cache.size, 0x3fe)),
                    file->cache.buffer);
            if (res < 0) {
                err = res;
                goto cleanup;
            }
        }
    }

    LFS_TRACE("lfs_file_opencfg -> %d", 0);
    return 0;

cleanup:
    // clean up lingering resources
#ifndef LFS_READONLY
    file->flags |= LFS_F_ERRED;
#endif
    lfs_file_close(lfs, file);
    LFS_TRACE("lfs_file_opencfg -> %d", err);
    return err;
}

int lfs_file_open(lfs_t *lfs, lfs_file_t *file,
        const char *path, int flags) {
    LFS_TRACE("lfs_file_open(%p, %p, \"%s\", %x)",
            (void*)lfs, (void*)file, path, flags);
    static const struct lfs_file_config defaults = {0};
    int err = lfs_file_opencfg(lfs, file, path, flags, &defaults);
    LFS_TRACE("lfs_file_open -> %d", err);
    return err;
}

int lfs_file_close(lfs_t *lfs, lfs_file_t *file) {
    LFS_TRACE("lfs_file_close(%p, %p)", (void*)lfs, (void*)file);
    LFS_ASSERT(file->flags & LFS_F_OPENED);

#ifdef LFS_READONLY
    int err = 0;
#else
    int err = lfs_file_sync(lfs, file);
#endif

    // remove from list of mdirs
    lfs_mlist_remove(lfs, (struct lfs_mlist*)file);

    // clean up memory
    if (!file->cfg->buffer) {
        lfs_free(file->cache.buffer);
    }

    file->flags &= ~LFS_F_OPENED;
    LFS_TRACE("lfs_file_close -> %d", err);
    return err;
}


#ifndef LFS_READONLY
static int lfs_file_relocate(lfs_t *lfs, lfs_file_t *file) {
    LFS_ASSERT(file->flags & LFS_F_OPENED);

    while (true) {
        // just relocate what exists into new block
        lfs_block_t nblock;
        int err = lfs_alloc(lfs, &nblock);
        if (err) {
            return err;
        }

        err = lfs_bd_erase(lfs, nblock);
        if (err) {
            if (err == LFS_ERR_CORRUPT) {
                goto relocate;
            }
            return err;
        }

        // either read from dirty cache or disk
        for (lfs_off_t i = 0; i < file->off; i++) {
            uint8_t data;
            if (file->flags & LFS_F_INLINE) {
                err = lfs_dir_getread(lfs, &file->m,
                        // note we evict inline files before they can be dirty
                        NULL, &file->cache, file->off-i,
                        LFS_MKTAG(0xfff, 0x1ff, 0),
                        LFS_MKTAG(LFS_TYPE_INLINESTRUCT, file->id, 0),
                        i, &data, 1);
                if (err) {
                    return err;
                }
            } else {
                err = lfs_bd_read(lfs,
                        &file->cache, &lfs->rcache, file->off-i,
                        file->block, i, &data, 1);
                if (err) {
                    return err;
                }
            }

            err = lfs_bd_prog(lfs,
                    &lfs->pcache, &lfs->rcache, true,
                    nblock, i, &data, 1);
            if (err) {
                if (err == LFS_ERR_CORRUPT) {
                    goto relocate;
                }
                return err;
            }
        }

        // copy over new state of file
        memcpy(file->cache.buffer, lfs->pcache.buffer, lfs->cfg->cache_size);
        file->cache.block = lfs->pcache.block;
        file->cache.off = lfs->pcache.off;
        file->cache.size = lfs->pcache.size;
        lfs_cache_zero(lfs, &lfs->pcache);

        file->block = nblock;
        file->flags |= LFS_F_WRITING;
        return 0;

relocate:
        LFS_DEBUG("Bad block at 0x%"PRIx32, nblock);

        // just clear cache and try a new block
        lfs_cache_drop(lfs, &lfs->pcache);
    }
}
#endif

#ifndef LFS_READONLY
static int lfs_file_outline(lfs_t *lfs, lfs_file_t *file) {
    file->off = file->pos;
    lfs_alloc_ack(lfs);
    int err = lfs_file_relocate(lfs, file);
    if (err) {
        return err;
    }

    file->flags &= ~LFS_F_INLINE;
    return 0;
}
#endif

#ifndef LFS_READONLY
static int lfs_file_flush(lfs_t *lfs, lfs_file_t *file) {
    LFS_ASSERT(file->flags & LFS_F_OPENED);

    if (file->flags & LFS_F_READING) {
        if (!(file->flags & LFS_F_INLINE)) {
            lfs_cache_drop(lfs, &file->cache);
        }
        file->flags &= ~LFS_F_READING;
    }

    if (file->flags & LFS_F_WRITING) {
        lfs_off_t pos = file->pos;

        if (!(file->flags & LFS_F_INLINE)) {
            // copy over anything after current branch
            lfs_file_t orig = {
                .ctz.head = file->ctz.head,
                .ctz.size = file->ctz.size,
                .flags = LFS_O_RDONLY | LFS_F_OPENED,
                .pos = file->pos,
                .cache = lfs->rcache,
            };
            lfs_cache_drop(lfs, &lfs->rcache);

            while (file->pos < file->ctz.size) {
                // copy over a byte at a time, leave it up to caching
                // to make this efficient
                uint8_t data;
                lfs_ssize_t res = lfs_file_read(lfs, &orig, &data, 1);
                if (res < 0) {
                    return res;
                }

                res = lfs_file_write(lfs, file, &data, 1);
                if (res < 0) {
                    return res;
                }

                // keep our reference to the rcache in sync
                if (lfs->rcache.block != LFS_BLOCK_NULL) {
                    lfs_cache_drop(lfs, &orig.cache);
                    lfs_cache_drop(lfs, &lfs->rcache);
                }
            }

            // write out what we have
            while (true) {
                int err = lfs_bd_flush(lfs, &file->cache, &lfs->rcache, true);
                if (err) {
                    if (err == LFS_ERR_CORRUPT) {
                        goto relocate;
                    }
                    return err;
                }

                break;

relocate:
                LFS_DEBUG("Bad block at 0x%"PRIx32, file->block);
                err = lfs_file_relocate(lfs, file);
                if (err) {
                    return err;
                }
            }
        } else {
            file->pos = lfs_max(file->pos, file->ctz.size);
        }

        // actual file updates
        file->ctz.head = file->block;
        file->ctz.size = file->pos;
        file->flags &= ~LFS_F_WRITING;
        file->flags |= LFS_F_DIRTY;

        file->pos = pos;
    }

    return 0;
}
#endif

#ifndef LFS_READONLY
int lfs_file_sync(lfs_t *lfs, lfs_file_t *file) {
    LFS_TRACE("lfs_file_sync(%p, %p)", (void*)lfs, (void*)file);
    LFS_ASSERT(file->flags & LFS_F_OPENED);

    if (file->flags & LFS_F_ERRED) {
        // it's not safe to do anything if our file errored
        LFS_TRACE("lfs_file_sync -> %d", 0);
        return 0;
    }

    int err = lfs_file_flush(lfs, file);
    if (err) {
        file->flags |= LFS_F_ERRED;
        LFS_TRACE("lfs_file_sync -> %d", err);
        return err;
    }


    if ((file->flags & LFS_F_DIRTY) &&
            !lfs_pair_isnull(file->m.pair)) {
        // update dir entry
        uint16_t type;
        const void *buffer;
        lfs_size_t size;
        struct lfs_ctz ctz;
        if (file->flags & LFS_F_INLINE) {
            // inline the whole file
            type = LFS_TYPE_INLINESTRUCT;
            buffer = file->cache.buffer;
            size = file->ctz.size;
        } else {
            // update the ctz reference
            type = LFS_TYPE_CTZSTRUCT;
            // copy ctz so alloc will work during a relocate
            ctz = file->ctz;
            lfs_ctz_tole32(&ctz);
            buffer = &ctz;
            size = sizeof(ctz);
        }

        // commit file data and attributes
        err = lfs_dir_commit(lfs, &file->m, LFS_MKATTRS(
                {LFS_MKTAG(type, file->id, size), buffer},
                {LFS_MKTAG(LFS_FROM_USERATTRS, file->id,
                    file->cfg->attr_count), file->cfg->attrs}));
        if (err) {
            file->flags |= LFS_F_ERRED;
            LFS_TRACE("lfs_file_sync -> %d", err);
            return err;
        }

        file->flags &= ~LFS_F_DIRTY;
    }

    LFS_TRACE("lfs_file_sync -> %d", 0);
    return 0;
}
#endif

lfs_ssize_t lfs_file_read(lfs_t *lfs, lfs_file_t *file,
        void *buffer, lfs_size_t size) {
    LFS_TRACE("lfs_file_read(%p, %p, %p, %"PRIu32")",
            (void*)lfs, (void*)file, buffer, size);
    LFS_ASSERT(file->flags & LFS_F_OPENED);
<<<<<<< HEAD
    LFS_ASSERT((file->flags & LFS_O_RDWR) != LFS_O_WRONLY);
=======
#ifdef LFS_READONLY
    // always LFS_O_RDONLY
#else
    LFS_ASSERT((file->flags & 3) != LFS_O_WRONLY);
#endif
>>>>>>> 2efebf8e

    uint8_t *data = buffer;
    lfs_size_t nsize = size;

#ifndef LFS_READONLY
    if (file->flags & LFS_F_WRITING) {
        // flush out any writes
        int err = lfs_file_flush(lfs, file);
        if (err) {
            LFS_TRACE("lfs_file_read -> %d", err);
            return err;
        }
    }
#endif

    if (file->pos >= file->ctz.size) {
        // eof if past end
        LFS_TRACE("lfs_file_read -> %d", 0);
        return 0;
    }

    size = lfs_min(size, file->ctz.size - file->pos);
    nsize = size;

    while (nsize > 0) {
        // check if we need a new block
        if (!(file->flags & LFS_F_READING) ||
                file->off == lfs->cfg->block_size) {
            if (!(file->flags & LFS_F_INLINE)) {
                int err = lfs_ctz_find(lfs, NULL, &file->cache,
                        file->ctz.head, file->ctz.size,
                        file->pos, &file->block, &file->off);
                if (err) {
                    LFS_TRACE("lfs_file_read -> %d", err);
                    return err;
                }
            } else {
                file->block = LFS_BLOCK_INLINE;
                file->off = file->pos;
            }

            file->flags |= LFS_F_READING;
        }

        // read as much as we can in current block
        lfs_size_t diff = lfs_min(nsize, lfs->cfg->block_size - file->off);
        if (file->flags & LFS_F_INLINE) {
            int err = lfs_dir_getread(lfs, &file->m,
                    NULL, &file->cache, lfs->cfg->block_size,
                    LFS_MKTAG(0xfff, 0x1ff, 0),
                    LFS_MKTAG(LFS_TYPE_INLINESTRUCT, file->id, 0),
                    file->off, data, diff);
            if (err) {
                LFS_TRACE("lfs_file_read -> %d", err);
                return err;
            }
        } else {
            int err = lfs_bd_read(lfs,
                    NULL, &file->cache, lfs->cfg->block_size,
                    file->block, file->off, data, diff);
            if (err) {
                LFS_TRACE("lfs_file_read -> %d", err);
                return err;
            }
        }

        file->pos += diff;
        file->off += diff;
        data += diff;
        nsize -= diff;
    }

    LFS_TRACE("lfs_file_read -> %"PRId32, size);
    return size;
}

#ifndef LFS_READONLY
lfs_ssize_t lfs_file_write(lfs_t *lfs, lfs_file_t *file,
        const void *buffer, lfs_size_t size) {
    LFS_TRACE("lfs_file_write(%p, %p, %p, %"PRIu32")",
            (void*)lfs, (void*)file, buffer, size);
    LFS_ASSERT(file->flags & LFS_F_OPENED);
    LFS_ASSERT((file->flags & LFS_O_RDWR) != LFS_O_RDONLY);

    const uint8_t *data = buffer;
    lfs_size_t nsize = size;

    if (file->flags & LFS_F_READING) {
        // drop any reads
        int err = lfs_file_flush(lfs, file);
        if (err) {
            LFS_TRACE("lfs_file_write -> %d", err);
            return err;
        }
    }

    if ((file->flags & LFS_O_APPEND) && file->pos < file->ctz.size) {
        file->pos = file->ctz.size;
    }

    if (file->pos + size > lfs->file_max) {
        // Larger than file limit?
        LFS_TRACE("lfs_file_write -> %d", LFS_ERR_FBIG);
        return LFS_ERR_FBIG;
    }

    if (!(file->flags & LFS_F_WRITING) && file->pos > file->ctz.size) {
        // fill with zeros
        lfs_off_t pos = file->pos;
        file->pos = file->ctz.size;

        while (file->pos < pos) {
            lfs_ssize_t res = lfs_file_write(lfs, file, &(uint8_t){0}, 1);
            if (res < 0) {
                LFS_TRACE("lfs_file_write -> %"PRId32, res);
                return res;
            }
        }
    }

    if ((file->flags & LFS_F_INLINE) &&
            lfs_max(file->pos+nsize, file->ctz.size) >
            lfs_min(0x3fe, lfs_min(
                lfs->cfg->cache_size, lfs->cfg->block_size/8))) {
        // inline file doesn't fit anymore
        int err = lfs_file_outline(lfs, file);
        if (err) {
            file->flags |= LFS_F_ERRED;
            LFS_TRACE("lfs_file_write -> %d", err);
            return err;
        }
    }

    while (nsize > 0) {
        // check if we need a new block
        if (!(file->flags & LFS_F_WRITING) ||
                file->off == lfs->cfg->block_size) {
            if (!(file->flags & LFS_F_INLINE)) {
                if (!(file->flags & LFS_F_WRITING) && file->pos > 0) {
                    // find out which block we're extending from
                    int err = lfs_ctz_find(lfs, NULL, &file->cache,
                            file->ctz.head, file->ctz.size,
                            file->pos-1, &file->block, &file->off);
                    if (err) {
                        file->flags |= LFS_F_ERRED;
                        LFS_TRACE("lfs_file_write -> %d", err);
                        return err;
                    }

                    // mark cache as dirty since we may have read data into it
                    lfs_cache_zero(lfs, &file->cache);
                }

                // extend file with new blocks
                lfs_alloc_ack(lfs);
                int err = lfs_ctz_extend(lfs, &file->cache, &lfs->rcache,
                        file->block, file->pos,
                        &file->block, &file->off);
                if (err) {
                    file->flags |= LFS_F_ERRED;
                    LFS_TRACE("lfs_file_write -> %d", err);
                    return err;
                }
            } else {
                file->block = LFS_BLOCK_INLINE;
                file->off = file->pos;
            }

            file->flags |= LFS_F_WRITING;
        }

        // program as much as we can in current block
        lfs_size_t diff = lfs_min(nsize, lfs->cfg->block_size - file->off);
        while (true) {
            int err = lfs_bd_prog(lfs, &file->cache, &lfs->rcache, true,
                    file->block, file->off, data, diff);
            if (err) {
                if (err == LFS_ERR_CORRUPT) {
                    goto relocate;
                }
                file->flags |= LFS_F_ERRED;
                LFS_TRACE("lfs_file_write -> %d", err);
                return err;
            }

            break;
relocate:
            err = lfs_file_relocate(lfs, file);
            if (err) {
                file->flags |= LFS_F_ERRED;
                LFS_TRACE("lfs_file_write -> %d", err);
                return err;
            }
        }

        file->pos += diff;
        file->off += diff;
        data += diff;
        nsize -= diff;

        lfs_alloc_ack(lfs);
    }

    file->flags &= ~LFS_F_ERRED;
    LFS_TRACE("lfs_file_write -> %"PRId32, size);
    return size;
}
#endif

lfs_soff_t lfs_file_seek(lfs_t *lfs, lfs_file_t *file,
        lfs_soff_t off, int whence) {
    LFS_TRACE("lfs_file_seek(%p, %p, %"PRId32", %d)",
            (void*)lfs, (void*)file, off, whence);
    LFS_ASSERT(file->flags & LFS_F_OPENED);

#ifndef LFS_READONLY
    // write out everything beforehand, may be noop if rdonly
    int err = lfs_file_flush(lfs, file);
    if (err) {
        LFS_TRACE("lfs_file_seek -> %d", err);
        return err;
    }
#endif

    // find new pos
    lfs_off_t npos = file->pos;
    if (whence == LFS_SEEK_SET) {
        npos = off;
    } else if (whence == LFS_SEEK_CUR) {
        npos = file->pos + off;
    } else if (whence == LFS_SEEK_END) {
        npos = file->ctz.size + off;
    }

    if (npos > lfs->file_max) {
        // file position out of range
        LFS_TRACE("lfs_file_seek -> %d", LFS_ERR_INVAL);
        return LFS_ERR_INVAL;
    }

    // update pos
    file->pos = npos;
    LFS_TRACE("lfs_file_seek -> %"PRId32, npos);
    return npos;
}

#ifndef LFS_READONLY
int lfs_file_truncate(lfs_t *lfs, lfs_file_t *file, lfs_off_t size) {
    LFS_TRACE("lfs_file_truncate(%p, %p, %"PRIu32")",
            (void*)lfs, (void*)file, size);
    LFS_ASSERT(file->flags & LFS_F_OPENED);
    LFS_ASSERT((file->flags & LFS_O_RDWR) != LFS_O_RDONLY);

    if (size > LFS_FILE_MAX) {
        LFS_TRACE("lfs_file_truncate -> %d", LFS_ERR_INVAL);
        return LFS_ERR_INVAL;
    }

    lfs_off_t pos = file->pos;
    lfs_off_t oldsize = lfs_file_size(lfs, file);
    if (size < oldsize) {
        // need to flush since directly changing metadata
        int err = lfs_file_flush(lfs, file);
        if (err) {
            LFS_TRACE("lfs_file_truncate -> %d", err);
            return err;
        }

        // lookup new head in ctz skip list
        err = lfs_ctz_find(lfs, NULL, &file->cache,
                file->ctz.head, file->ctz.size,
                size, &file->block, &file->off);
        if (err) {
            LFS_TRACE("lfs_file_truncate -> %d", err);
            return err;
        }

        file->ctz.head = file->block;
        file->ctz.size = size;
        file->flags |= LFS_F_DIRTY | LFS_F_READING;
    } else if (size > oldsize) {
        // flush+seek if not already at end
        if (file->pos != oldsize) {
            lfs_soff_t res = lfs_file_seek(lfs, file, 0, LFS_SEEK_END);
            if (res < 0) {
                LFS_TRACE("lfs_file_truncate -> %"PRId32, res);
                return (int)res;
            }
        }

        // fill with zeros
        while (file->pos < size) {
            lfs_ssize_t res = lfs_file_write(lfs, file, &(uint8_t){0}, 1);
            if (res < 0) {
                LFS_TRACE("lfs_file_truncate -> %"PRId32, res);
                return (int)res;
            }
        }
    }

    // restore pos
    lfs_soff_t res = lfs_file_seek(lfs, file, pos, LFS_SEEK_SET);
    if (res < 0) {
      LFS_TRACE("lfs_file_truncate -> %"PRId32, res);
      return (int)res;
    }

    LFS_TRACE("lfs_file_truncate -> %d", 0);
    return 0;
}
#endif

lfs_soff_t lfs_file_tell(lfs_t *lfs, lfs_file_t *file) {
    LFS_TRACE("lfs_file_tell(%p, %p)", (void*)lfs, (void*)file);
    LFS_ASSERT(file->flags & LFS_F_OPENED);
    (void)lfs;
    LFS_TRACE("lfs_file_tell -> %"PRId32, file->pos);
    return file->pos;
}

int lfs_file_rewind(lfs_t *lfs, lfs_file_t *file) {
    LFS_TRACE("lfs_file_rewind(%p, %p)", (void*)lfs, (void*)file);
    lfs_soff_t res = lfs_file_seek(lfs, file, 0, LFS_SEEK_SET);
    if (res < 0) {
        LFS_TRACE("lfs_file_rewind -> %"PRId32, res);
        return (int)res;
    }

    LFS_TRACE("lfs_file_rewind -> %d", 0);
    return 0;
}

lfs_soff_t lfs_file_size(lfs_t *lfs, lfs_file_t *file) {
    LFS_TRACE("lfs_file_size(%p, %p)", (void*)lfs, (void*)file);
    LFS_ASSERT(file->flags & LFS_F_OPENED);
    (void)lfs;

#ifndef LFS_READONLY
    if (file->flags & LFS_F_WRITING) {
        LFS_TRACE("lfs_file_size -> %"PRId32,
                lfs_max(file->pos, file->ctz.size));
        return lfs_max(file->pos, file->ctz.size);
    }
#endif
    LFS_TRACE("lfs_file_size -> %"PRId32, file->ctz.size);
    return file->ctz.size;
}


/// General fs operations ///
int lfs_stat(lfs_t *lfs, const char *path, struct lfs_info *info) {
    LFS_TRACE("lfs_stat(%p, \"%s\", %p)", (void*)lfs, path, (void*)info);
    lfs_mdir_t cwd;
    lfs_stag_t tag = lfs_dir_find(lfs, &cwd, &path, NULL);
    if (tag < 0) {
        LFS_TRACE("lfs_stat -> %"PRId32, tag);
        return (int)tag;
    }

    int err = lfs_dir_getinfo(lfs, &cwd, lfs_tag_id(tag), info);
    LFS_TRACE("lfs_stat -> %d", err);
    return err;
}

#ifndef LFS_READONLY
int lfs_remove(lfs_t *lfs, const char *path) {
    LFS_TRACE("lfs_remove(%p, \"%s\")", (void*)lfs, path);

    // deorphan if we haven't yet, needed at most once after poweron
    int err = lfs_fs_forceconsistency(lfs);
    if (err) {
        LFS_TRACE("lfs_remove -> %d", err);
        return err;
    }

    lfs_mdir_t cwd;
    lfs_stag_t tag = lfs_dir_find(lfs, &cwd, &path, NULL);
    if (tag < 0 || lfs_tag_id(tag) == 0x3ff) {
        LFS_TRACE("lfs_remove -> %"PRId32, (tag < 0) ? tag : LFS_ERR_INVAL);
        return (tag < 0) ? (int)tag : LFS_ERR_INVAL;
    }

    struct lfs_mlist dir;
    dir.next = lfs->mlist;
    if (lfs_tag_type3(tag) == LFS_TYPE_DIR) {
        // must be empty before removal
        lfs_block_t pair[2];
        lfs_stag_t res = lfs_dir_get(lfs, &cwd, LFS_MKTAG(0x700, 0x3ff, 0),
                LFS_MKTAG(LFS_TYPE_STRUCT, lfs_tag_id(tag), 8), pair);
        if (res < 0) {
            LFS_TRACE("lfs_remove -> %"PRId32, res);
            return (int)res;
        }
        lfs_pair_fromle32(pair);

        err = lfs_dir_fetch(lfs, &dir.m, pair);
        if (err) {
            LFS_TRACE("lfs_remove -> %d", err);
            return err;
        }

        if (dir.m.count > 0 || dir.m.split) {
            LFS_TRACE("lfs_remove -> %d", LFS_ERR_NOTEMPTY);
            return LFS_ERR_NOTEMPTY;
        }

        // mark fs as orphaned
        lfs_fs_preporphans(lfs, +1);

        // I know it's crazy but yes, dir can be changed by our parent's
        // commit (if predecessor is child)
        dir.type = 0;
        dir.id = 0;
        lfs->mlist = &dir;
    }

    // delete the entry
    err = lfs_dir_commit(lfs, &cwd, LFS_MKATTRS(
            {LFS_MKTAG(LFS_TYPE_DELETE, lfs_tag_id(tag), 0), NULL}));
    if (err) {
        lfs->mlist = dir.next;
        LFS_TRACE("lfs_remove -> %d", err);
        return err;
    }

    lfs->mlist = dir.next;
    if (lfs_tag_type3(tag) == LFS_TYPE_DIR) {
        // fix orphan
        lfs_fs_preporphans(lfs, -1);

        err = lfs_fs_pred(lfs, dir.m.pair, &cwd);
        if (err) {
            LFS_TRACE("lfs_remove -> %d", err);
            return err;
        }

        err = lfs_dir_drop(lfs, &cwd, &dir.m);
        if (err) {
            LFS_TRACE("lfs_remove -> %d", err);
            return err;
        }
    }

    LFS_TRACE("lfs_remove -> %d", 0);
    return 0;
}
#endif

#ifndef LFS_READONLY
int lfs_rename(lfs_t *lfs, const char *oldpath, const char *newpath) {
    LFS_TRACE("lfs_rename(%p, \"%s\", \"%s\")", (void*)lfs, oldpath, newpath);

    // deorphan if we haven't yet, needed at most once after poweron
    int err = lfs_fs_forceconsistency(lfs);
    if (err) {
        LFS_TRACE("lfs_rename -> %d", err);
        return err;
    }

    // find old entry
    lfs_mdir_t oldcwd;
    lfs_stag_t oldtag = lfs_dir_find(lfs, &oldcwd, &oldpath, NULL);
    if (oldtag < 0 || lfs_tag_id(oldtag) == 0x3ff) {
        LFS_TRACE("lfs_rename -> %"PRId32,
                (oldtag < 0) ? oldtag : LFS_ERR_INVAL);
        return (oldtag < 0) ? (int)oldtag : LFS_ERR_INVAL;
    }

    // find new entry
    lfs_mdir_t newcwd;
    uint16_t newid;
    lfs_stag_t prevtag = lfs_dir_find(lfs, &newcwd, &newpath, &newid);
    if ((prevtag < 0 || lfs_tag_id(prevtag) == 0x3ff) &&
            !(prevtag == LFS_ERR_NOENT && newid != 0x3ff)) {
        LFS_TRACE("lfs_rename -> %"PRId32,
            (prevtag < 0) ? prevtag : LFS_ERR_INVAL);
        return (prevtag < 0) ? (int)prevtag : LFS_ERR_INVAL;
    }

    // if we're in the same pair there's a few special cases...
    bool samepair = (lfs_pair_cmp(oldcwd.pair, newcwd.pair) == 0);
    uint16_t newoldid = lfs_tag_id(oldtag);

    struct lfs_mlist prevdir;
    prevdir.next = lfs->mlist;
    if (prevtag == LFS_ERR_NOENT) {
        // check that name fits
        lfs_size_t nlen = strlen(newpath);
        if (nlen > lfs->name_max) {
            LFS_TRACE("lfs_rename -> %d", LFS_ERR_NAMETOOLONG);
            return LFS_ERR_NAMETOOLONG;
        }

        // there is a small chance we are being renamed in the same
        // directory/ to an id less than our old id, the global update
        // to handle this is a bit messy
        if (samepair && newid <= newoldid) {
            newoldid += 1;
        }
    } else if (lfs_tag_type3(prevtag) != lfs_tag_type3(oldtag)) {
        LFS_TRACE("lfs_rename -> %d", LFS_ERR_ISDIR);
        return LFS_ERR_ISDIR;
    } else if (samepair && newid == newoldid) {
        // we're renaming to ourselves??
        LFS_TRACE("lfs_rename -> %d", 0);
        return 0;
    } else if (lfs_tag_type3(prevtag) == LFS_TYPE_DIR) {
        // must be empty before removal
        lfs_block_t prevpair[2];
        lfs_stag_t res = lfs_dir_get(lfs, &newcwd, LFS_MKTAG(0x700, 0x3ff, 0),
                LFS_MKTAG(LFS_TYPE_STRUCT, newid, 8), prevpair);
        if (res < 0) {
            LFS_TRACE("lfs_rename -> %"PRId32, res);
            return (int)res;
        }
        lfs_pair_fromle32(prevpair);

        // must be empty before removal
        err = lfs_dir_fetch(lfs, &prevdir.m, prevpair);
        if (err) {
            LFS_TRACE("lfs_rename -> %d", err);
            return err;
        }

        if (prevdir.m.count > 0 || prevdir.m.split) {
            LFS_TRACE("lfs_rename -> %d", LFS_ERR_NOTEMPTY);
            return LFS_ERR_NOTEMPTY;
        }

        // mark fs as orphaned
        lfs_fs_preporphans(lfs, +1);

        // I know it's crazy but yes, dir can be changed by our parent's
        // commit (if predecessor is child)
        prevdir.type = 0;
        prevdir.id = 0;
        lfs->mlist = &prevdir;
    }

    if (!samepair) {
        lfs_fs_prepmove(lfs, newoldid, oldcwd.pair);
    }

    // move over all attributes
    err = lfs_dir_commit(lfs, &newcwd, LFS_MKATTRS(
            {LFS_MKTAG_IF(prevtag != LFS_ERR_NOENT,
                LFS_TYPE_DELETE, newid, 0), NULL},
            {LFS_MKTAG(LFS_TYPE_CREATE, newid, 0), NULL},
            {LFS_MKTAG(lfs_tag_type3(oldtag), newid, strlen(newpath)), newpath},
            {LFS_MKTAG(LFS_FROM_MOVE, newid, lfs_tag_id(oldtag)), &oldcwd},
            {LFS_MKTAG_IF(samepair,
                LFS_TYPE_DELETE, newoldid, 0), NULL}));
    if (err) {
        lfs->mlist = prevdir.next;
        LFS_TRACE("lfs_rename -> %d", err);
        return err;
    }

    // let commit clean up after move (if we're different! otherwise move
    // logic already fixed it for us)
    if (!samepair && lfs_gstate_hasmove(&lfs->gstate)) {
        // prep gstate and delete move id
        lfs_fs_prepmove(lfs, 0x3ff, NULL);
        err = lfs_dir_commit(lfs, &oldcwd, LFS_MKATTRS(
                {LFS_MKTAG(LFS_TYPE_DELETE, lfs_tag_id(oldtag), 0), NULL}));
        if (err) {
            lfs->mlist = prevdir.next;
            LFS_TRACE("lfs_rename -> %d", err);
            return err;
        }
    }

    lfs->mlist = prevdir.next;
    if (prevtag != LFS_ERR_NOENT && lfs_tag_type3(prevtag) == LFS_TYPE_DIR) {
        // fix orphan
        lfs_fs_preporphans(lfs, -1);

        err = lfs_fs_pred(lfs, prevdir.m.pair, &newcwd);
        if (err) {
            LFS_TRACE("lfs_rename -> %d", err);
            return err;
        }

        err = lfs_dir_drop(lfs, &newcwd, &prevdir.m);
        if (err) {
            LFS_TRACE("lfs_rename -> %d", err);
            return err;
        }
    }

    LFS_TRACE("lfs_rename -> %d", 0);
    return 0;
}
#endif

lfs_ssize_t lfs_getattr(lfs_t *lfs, const char *path,
        uint8_t type, void *buffer, lfs_size_t size) {
    LFS_TRACE("lfs_getattr(%p, \"%s\", %"PRIu8", %p, %"PRIu32")",
            (void*)lfs, path, type, buffer, size);
    lfs_mdir_t cwd;
    lfs_stag_t tag = lfs_dir_find(lfs, &cwd, &path, NULL);
    if (tag < 0) {
        LFS_TRACE("lfs_getattr -> %"PRId32, tag);
        return tag;
    }

    uint16_t id = lfs_tag_id(tag);
    if (id == 0x3ff) {
        // special case for root
        id = 0;
        int err = lfs_dir_fetch(lfs, &cwd, lfs->root);
        if (err) {
            LFS_TRACE("lfs_getattr -> %d", err);
            return err;
        }
    }

    tag = lfs_dir_get(lfs, &cwd, LFS_MKTAG(0x7ff, 0x3ff, 0),
            LFS_MKTAG(LFS_TYPE_USERATTR + type,
                id, lfs_min(size, lfs->attr_max)),
            buffer);
    if (tag < 0) {
        if (tag == LFS_ERR_NOENT) {
            LFS_TRACE("lfs_getattr -> %d", LFS_ERR_NOATTR);
            return LFS_ERR_NOATTR;
        }

        LFS_TRACE("lfs_getattr -> %"PRId32, tag);
        return tag;
    }

    size = lfs_tag_size(tag);
    LFS_TRACE("lfs_getattr -> %"PRId32, size);
    return size;
}

#ifndef LFS_READONLY
static int lfs_commitattr(lfs_t *lfs, const char *path,
        uint8_t type, const void *buffer, lfs_size_t size) {
    lfs_mdir_t cwd;
    lfs_stag_t tag = lfs_dir_find(lfs, &cwd, &path, NULL);
    if (tag < 0) {
        return tag;
    }

    uint16_t id = lfs_tag_id(tag);
    if (id == 0x3ff) {
        // special case for root
        id = 0;
        int err = lfs_dir_fetch(lfs, &cwd, lfs->root);
        if (err) {
            return err;
        }
    }

    return lfs_dir_commit(lfs, &cwd, LFS_MKATTRS(
            {LFS_MKTAG(LFS_TYPE_USERATTR + type, id, size), buffer}));
}
#endif

#ifndef LFS_READONLY
int lfs_setattr(lfs_t *lfs, const char *path,
        uint8_t type, const void *buffer, lfs_size_t size) {
    LFS_TRACE("lfs_setattr(%p, \"%s\", %"PRIu8", %p, %"PRIu32")",
            (void*)lfs, path, type, buffer, size);
    if (size > lfs->attr_max) {
        LFS_TRACE("lfs_setattr -> %d", LFS_ERR_NOSPC);
        return LFS_ERR_NOSPC;
    }

    int err = lfs_commitattr(lfs, path, type, buffer, size);
    LFS_TRACE("lfs_setattr -> %d", err);
    return err;
}
#endif

#ifndef LFS_READONLY
int lfs_removeattr(lfs_t *lfs, const char *path, uint8_t type) {
    LFS_TRACE("lfs_removeattr(%p, \"%s\", %"PRIu8")", (void*)lfs, path, type);
    int err = lfs_commitattr(lfs, path, type, NULL, 0x3ff);
    LFS_TRACE("lfs_removeattr -> %d", err);
    return err;
}
#endif


/// Filesystem operations ///
static int lfs_init(lfs_t *lfs, const struct lfs_config *cfg) {
    lfs->cfg = cfg;
    int err = 0;

    // validate that the lfs-cfg sizes were initiated properly before
    // performing any arithmetic logics with them
    LFS_ASSERT(lfs->cfg->read_size != 0);
    LFS_ASSERT(lfs->cfg->prog_size != 0);
    LFS_ASSERT(lfs->cfg->cache_size != 0);

    // check that block size is a multiple of cache size is a multiple
    // of prog and read sizes
    LFS_ASSERT(lfs->cfg->cache_size % lfs->cfg->read_size == 0);
    LFS_ASSERT(lfs->cfg->cache_size % lfs->cfg->prog_size == 0);
    LFS_ASSERT(lfs->cfg->block_size % lfs->cfg->cache_size == 0);

    // check that the block size is large enough to fit ctz pointers
    LFS_ASSERT(4*lfs_npw2(0xffffffff / (lfs->cfg->block_size-2*4))
            <= lfs->cfg->block_size);

    // block_cycles = 0 is no longer supported.
    //
    // block_cycles is the number of erase cycles before littlefs evicts
    // metadata logs as a part of wear leveling. Suggested values are in the
    // range of 100-1000, or set block_cycles to -1 to disable block-level
    // wear-leveling.
    LFS_ASSERT(lfs->cfg->block_cycles != 0);


    // setup read cache
    if (lfs->cfg->read_buffer) {
        lfs->rcache.buffer = lfs->cfg->read_buffer;
    } else {
        lfs->rcache.buffer = lfs_malloc(lfs->cfg->cache_size);
        if (!lfs->rcache.buffer) {
            err = LFS_ERR_NOMEM;
            goto cleanup;
        }
    }

    // setup program cache
    if (lfs->cfg->prog_buffer) {
        lfs->pcache.buffer = lfs->cfg->prog_buffer;
    } else {
        lfs->pcache.buffer = lfs_malloc(lfs->cfg->cache_size);
        if (!lfs->pcache.buffer) {
            err = LFS_ERR_NOMEM;
            goto cleanup;
        }
    }

    // zero to avoid information leaks
    lfs_cache_zero(lfs, &lfs->rcache);
    lfs_cache_zero(lfs, &lfs->pcache);

    // setup lookahead, must be multiple of 64-bits, 32-bit aligned
    LFS_ASSERT(lfs->cfg->lookahead_size > 0);
    LFS_ASSERT(lfs->cfg->lookahead_size % 8 == 0 &&
            (uintptr_t)lfs->cfg->lookahead_buffer % 4 == 0);
    if (lfs->cfg->lookahead_buffer) {
        lfs->free.buffer = lfs->cfg->lookahead_buffer;
    } else {
        lfs->free.buffer = lfs_malloc(lfs->cfg->lookahead_size);
        if (!lfs->free.buffer) {
            err = LFS_ERR_NOMEM;
            goto cleanup;
        }
    }

    // check that the size limits are sane
    LFS_ASSERT(lfs->cfg->name_max <= LFS_NAME_MAX);
    lfs->name_max = lfs->cfg->name_max;
    if (!lfs->name_max) {
        lfs->name_max = LFS_NAME_MAX;
    }

    LFS_ASSERT(lfs->cfg->file_max <= LFS_FILE_MAX);
    lfs->file_max = lfs->cfg->file_max;
    if (!lfs->file_max) {
        lfs->file_max = LFS_FILE_MAX;
    }

    LFS_ASSERT(lfs->cfg->attr_max <= LFS_ATTR_MAX);
    lfs->attr_max = lfs->cfg->attr_max;
    if (!lfs->attr_max) {
        lfs->attr_max = LFS_ATTR_MAX;
    }

    // setup default state
    lfs->root[0] = LFS_BLOCK_NULL;
    lfs->root[1] = LFS_BLOCK_NULL;
    lfs->mlist = NULL;
    lfs->seed = 0;
    lfs->gdisk = (lfs_gstate_t){0};
    lfs->gstate = (lfs_gstate_t){0};
    lfs->gdelta = (lfs_gstate_t){0};
#ifdef LFS_MIGRATE
    lfs->lfs1 = NULL;
#endif

    return 0;

cleanup:
    lfs_deinit(lfs);
    return err;
}

static int lfs_deinit(lfs_t *lfs) {
    // free allocated memory
    if (!lfs->cfg->read_buffer) {
        lfs_free(lfs->rcache.buffer);
    }

    if (!lfs->cfg->prog_buffer) {
        lfs_free(lfs->pcache.buffer);
    }

    if (!lfs->cfg->lookahead_buffer) {
        lfs_free(lfs->free.buffer);
    }

    return 0;
}

#ifndef LFS_READONLY
int lfs_format(lfs_t *lfs, const struct lfs_config *cfg) {
    LFS_TRACE("lfs_format(%p, %p {.context=%p, "
                ".read=%p, .prog=%p, .erase=%p, .sync=%p, "
                ".read_size=%"PRIu32", .prog_size=%"PRIu32", "
                ".block_size=%"PRIu32", .block_count=%"PRIu32", "
                ".block_cycles=%"PRIu32", .cache_size=%"PRIu32", "
                ".lookahead_size=%"PRIu32", .read_buffer=%p, "
                ".prog_buffer=%p, .lookahead_buffer=%p, "
                ".name_max=%"PRIu32", .file_max=%"PRIu32", "
                ".attr_max=%"PRIu32"})",
            (void*)lfs, (void*)cfg, cfg->context,
            (void*)(uintptr_t)cfg->read, (void*)(uintptr_t)cfg->prog,
            (void*)(uintptr_t)cfg->erase, (void*)(uintptr_t)cfg->sync,
            cfg->read_size, cfg->prog_size, cfg->block_size, cfg->block_count,
            cfg->block_cycles, cfg->cache_size, cfg->lookahead_size,
            cfg->read_buffer, cfg->prog_buffer, cfg->lookahead_buffer,
            cfg->name_max, cfg->file_max, cfg->attr_max);

    int err = 0;
    {
        err = lfs_init(lfs, cfg);
        if (err) {
            LFS_TRACE("lfs_format -> %d", err);
            return err;
        }

        // create free lookahead
        memset(lfs->free.buffer, 0, lfs->cfg->lookahead_size);
        lfs->free.off = 0;
        lfs->free.size = lfs_min(8*lfs->cfg->lookahead_size,
                lfs->cfg->block_count);
        lfs->free.i = 0;
        lfs_alloc_ack(lfs);

        // create root dir
        lfs_mdir_t root;
        err = lfs_dir_alloc(lfs, &root);
        if (err) {
            goto cleanup;
        }

        // write one superblock
        lfs_superblock_t superblock = {
            .version     = LFS_DISK_VERSION,
            .block_size  = lfs->cfg->block_size,
            .block_count = lfs->cfg->block_count,
            .name_max    = lfs->name_max,
            .file_max    = lfs->file_max,
            .attr_max    = lfs->attr_max,
        };

        lfs_superblock_tole32(&superblock);
        err = lfs_dir_commit(lfs, &root, LFS_MKATTRS(
                {LFS_MKTAG(LFS_TYPE_CREATE, 0, 0), NULL},
                {LFS_MKTAG(LFS_TYPE_SUPERBLOCK, 0, 8), "littlefs"},
                {LFS_MKTAG(LFS_TYPE_INLINESTRUCT, 0, sizeof(superblock)),
                    &superblock}));
        if (err) {
            goto cleanup;
        }

        // sanity check that fetch works
        err = lfs_dir_fetch(lfs, &root, (const lfs_block_t[2]){0, 1});
        if (err) {
            goto cleanup;
        }

        // force compaction to prevent accidentally mounting any
        // older version of littlefs that may live on disk
        root.erased = false;
        err = lfs_dir_commit(lfs, &root, NULL, 0);
        if (err) {
            goto cleanup;
        }
    }

cleanup:
    lfs_deinit(lfs);
    LFS_TRACE("lfs_format -> %d", err);
    return err;

}
#endif

int lfs_mount(lfs_t *lfs, const struct lfs_config *cfg) {
    LFS_TRACE("lfs_mount(%p, %p {.context=%p, "
                ".read=%p, .prog=%p, .erase=%p, .sync=%p, "
                ".read_size=%"PRIu32", .prog_size=%"PRIu32", "
                ".block_size=%"PRIu32", .block_count=%"PRIu32", "
                ".block_cycles=%"PRIu32", .cache_size=%"PRIu32", "
                ".lookahead_size=%"PRIu32", .read_buffer=%p, "
                ".prog_buffer=%p, .lookahead_buffer=%p, "
                ".name_max=%"PRIu32", .file_max=%"PRIu32", "
                ".attr_max=%"PRIu32"})",
            (void*)lfs, (void*)cfg, cfg->context,
            (void*)(uintptr_t)cfg->read, (void*)(uintptr_t)cfg->prog,
            (void*)(uintptr_t)cfg->erase, (void*)(uintptr_t)cfg->sync,
            cfg->read_size, cfg->prog_size, cfg->block_size, cfg->block_count,
            cfg->block_cycles, cfg->cache_size, cfg->lookahead_size,
            cfg->read_buffer, cfg->prog_buffer, cfg->lookahead_buffer,
            cfg->name_max, cfg->file_max, cfg->attr_max);
    int err = lfs_init(lfs, cfg);
    if (err) {
        LFS_TRACE("lfs_mount -> %d", err);
        return err;
    }

    // scan directory blocks for superblock and any global updates
    lfs_mdir_t dir = {.tail = {0, 1}};
    lfs_block_t cycle = 0;
    while (!lfs_pair_isnull(dir.tail)) {
        if (cycle >= lfs->cfg->block_count/2) {
            // loop detected
            err = LFS_ERR_CORRUPT;
            goto cleanup;
        }
        cycle += 1;

        // fetch next block in tail list
        lfs_stag_t tag = lfs_dir_fetchmatch(lfs, &dir, dir.tail,
                LFS_MKTAG(0x7ff, 0x3ff, 0),
                LFS_MKTAG(LFS_TYPE_SUPERBLOCK, 0, 8),
                NULL,
                lfs_dir_find_match, &(struct lfs_dir_find_match){
                    lfs, "littlefs", 8});
        if (tag < 0) {
            err = tag;
            goto cleanup;
        }

        // has superblock?
        if (tag && !lfs_tag_isdelete(tag)) {
            // update root
            lfs->root[0] = dir.pair[0];
            lfs->root[1] = dir.pair[1];

            // grab superblock
            lfs_superblock_t superblock;
            tag = lfs_dir_get(lfs, &dir, LFS_MKTAG(0x7ff, 0x3ff, 0),
                    LFS_MKTAG(LFS_TYPE_INLINESTRUCT, 0, sizeof(superblock)),
                    &superblock);
            if (tag < 0) {
                err = tag;
                goto cleanup;
            }
            lfs_superblock_fromle32(&superblock);

            // check version
            uint16_t major_version = (0xffff & (superblock.version >> 16));
            uint16_t minor_version = (0xffff & (superblock.version >>  0));
            if ((major_version != LFS_DISK_VERSION_MAJOR ||
                 minor_version > LFS_DISK_VERSION_MINOR)) {
                LFS_ERROR("Invalid version v%"PRIu16".%"PRIu16,
                        major_version, minor_version);
                err = LFS_ERR_INVAL;
                goto cleanup;
            }

            // check superblock configuration
            if (superblock.name_max) {
                if (superblock.name_max > lfs->name_max) {
                    LFS_ERROR("Unsupported name_max (%"PRIu32" > %"PRIu32")",
                            superblock.name_max, lfs->name_max);
                    err = LFS_ERR_INVAL;
                    goto cleanup;
                }

                lfs->name_max = superblock.name_max;
            }

            if (superblock.file_max) {
                if (superblock.file_max > lfs->file_max) {
                    LFS_ERROR("Unsupported file_max (%"PRIu32" > %"PRIu32")",
                            superblock.file_max, lfs->file_max);
                    err = LFS_ERR_INVAL;
                    goto cleanup;
                }

                lfs->file_max = superblock.file_max;
            }

            if (superblock.attr_max) {
                if (superblock.attr_max > lfs->attr_max) {
                    LFS_ERROR("Unsupported attr_max (%"PRIu32" > %"PRIu32")",
                            superblock.attr_max, lfs->attr_max);
                    err = LFS_ERR_INVAL;
                    goto cleanup;
                }

                lfs->attr_max = superblock.attr_max;
            }
        }

        // has gstate?
        err = lfs_dir_getgstate(lfs, &dir, &lfs->gstate);
        if (err) {
            goto cleanup;
        }
    }

    // found superblock?
    if (lfs_pair_isnull(lfs->root)) {
        err = LFS_ERR_INVAL;
        goto cleanup;
    }

    // update littlefs with gstate
    if (!lfs_gstate_iszero(&lfs->gstate)) {
        LFS_DEBUG("Found pending gstate 0x%08"PRIx32"%08"PRIx32"%08"PRIx32,
                lfs->gstate.tag,
                lfs->gstate.pair[0],
                lfs->gstate.pair[1]);
    }
    lfs->gstate.tag += !lfs_tag_isvalid(lfs->gstate.tag);
    lfs->gdisk = lfs->gstate;

    // setup free lookahead, to distribute allocations uniformly across
    // boots, we start the allocator at a random location
    lfs->free.off = lfs->seed % lfs->cfg->block_count;
    lfs_alloc_drop(lfs);

    LFS_TRACE("lfs_mount -> %d", 0);
    return 0;

cleanup:
    lfs_unmount(lfs);
    LFS_TRACE("lfs_mount -> %d", err);
    return err;
}

int lfs_unmount(lfs_t *lfs) {
    LFS_TRACE("lfs_unmount(%p)", (void*)lfs);
    int err = lfs_deinit(lfs);
    LFS_TRACE("lfs_unmount -> %d", err);
    return err;
}


/// Filesystem filesystem operations ///
int lfs_fs_traverseraw(lfs_t *lfs,
        int (*cb)(void *data, lfs_block_t block), void *data,
        bool includeorphans) {
    // iterate over metadata pairs
    lfs_mdir_t dir = {.tail = {0, 1}};

#ifdef LFS_MIGRATE
    // also consider v1 blocks during migration
    if (lfs->lfs1) {
        int err = lfs1_traverse(lfs, cb, data);
        if (err) {
            return err;
        }

        dir.tail[0] = lfs->root[0];
        dir.tail[1] = lfs->root[1];
    }
#endif

    lfs_block_t cycle = 0;
    while (!lfs_pair_isnull(dir.tail)) {
        if (cycle >= lfs->cfg->block_count/2) {
            // loop detected
            return LFS_ERR_CORRUPT;
        }
        cycle += 1;

        for (int i = 0; i < 2; i++) {
            int err = cb(data, dir.tail[i]);
            if (err) {
                return err;
            }
        }

        // iterate through ids in directory
        int err = lfs_dir_fetch(lfs, &dir, dir.tail);
        if (err) {
            return err;
        }

        for (uint16_t id = 0; id < dir.count; id++) {
            struct lfs_ctz ctz;
            lfs_stag_t tag = lfs_dir_get(lfs, &dir, LFS_MKTAG(0x700, 0x3ff, 0),
                    LFS_MKTAG(LFS_TYPE_STRUCT, id, sizeof(ctz)), &ctz);
            if (tag < 0) {
                if (tag == LFS_ERR_NOENT) {
                    continue;
                }
                return tag;
            }
            lfs_ctz_fromle32(&ctz);

            if (lfs_tag_type3(tag) == LFS_TYPE_CTZSTRUCT) {
                err = lfs_ctz_traverse(lfs, NULL, &lfs->rcache,
                        ctz.head, ctz.size, cb, data);
                if (err) {
                    return err;
                }
            } else if (includeorphans && 
                    lfs_tag_type3(tag) == LFS_TYPE_DIRSTRUCT) {
                for (int i = 0; i < 2; i++) {
                    err = cb(data, (&ctz.head)[i]);
                    if (err) {
                        return err;
                    }
                }
            }
        }
    }

#ifndef LFS_READONLY
    // iterate over any open files
    for (lfs_file_t *f = (lfs_file_t*)lfs->mlist; f; f = f->next) {
        if (f->type != LFS_TYPE_REG) {
            continue;
        }

        if ((f->flags & LFS_F_DIRTY) && !(f->flags & LFS_F_INLINE)) {
            int err = lfs_ctz_traverse(lfs, &f->cache, &lfs->rcache,
                    f->ctz.head, f->ctz.size, cb, data);
            if (err) {
                return err;
            }
        }

        if ((f->flags & LFS_F_WRITING) && !(f->flags & LFS_F_INLINE)) {
            int err = lfs_ctz_traverse(lfs, &f->cache, &lfs->rcache,
                    f->block, f->pos, cb, data);
            if (err) {
                return err;
            }
        }
    }
#endif

    return 0;
}

int lfs_fs_traverse(lfs_t *lfs,
        int (*cb)(void *data, lfs_block_t block), void *data) {
    LFS_TRACE("lfs_fs_traverse(%p, %p, %p)",
            (void*)lfs, (void*)(uintptr_t)cb, data);
    int err = lfs_fs_traverseraw(lfs, cb, data, true);
    LFS_TRACE("lfs_fs_traverse -> %d", 0);
    return err;
}

#ifndef LFS_READONLY
static int lfs_fs_pred(lfs_t *lfs,
        const lfs_block_t pair[2], lfs_mdir_t *pdir) {
    // iterate over all directory directory entries
    pdir->tail[0] = 0;
    pdir->tail[1] = 1;
    lfs_block_t cycle = 0;
    while (!lfs_pair_isnull(pdir->tail)) {
        if (cycle >= lfs->cfg->block_count/2) {
            // loop detected
            return LFS_ERR_CORRUPT;
        }
        cycle += 1;

        if (lfs_pair_cmp(pdir->tail, pair) == 0) {
            return 0;
        }

        int err = lfs_dir_fetch(lfs, pdir, pdir->tail);
        if (err) {
            return err;
        }
    }

    return LFS_ERR_NOENT;
}
#endif

#ifndef LFS_READONLY
struct lfs_fs_parent_match {
    lfs_t *lfs;
    const lfs_block_t pair[2];
};
#endif

#ifndef LFS_READONLY
static int lfs_fs_parent_match(void *data,
        lfs_tag_t tag, const void *buffer) {
    struct lfs_fs_parent_match *find = data;
    lfs_t *lfs = find->lfs;
    const struct lfs_diskoff *disk = buffer;
    (void)tag;

    lfs_block_t child[2];
    int err = lfs_bd_read(lfs,
            &lfs->pcache, &lfs->rcache, lfs->cfg->block_size,
            disk->block, disk->off, &child, sizeof(child));
    if (err) {
        return err;
    }

    lfs_pair_fromle32(child);
    return (lfs_pair_cmp(child, find->pair) == 0) ? LFS_CMP_EQ : LFS_CMP_LT;
}
#endif

#ifndef LFS_READONLY
static lfs_stag_t lfs_fs_parent(lfs_t *lfs, const lfs_block_t pair[2],
        lfs_mdir_t *parent) {
    // use fetchmatch with callback to find pairs
    parent->tail[0] = 0;
    parent->tail[1] = 1;
    lfs_block_t cycle = 0;
    while (!lfs_pair_isnull(parent->tail)) {
        if (cycle >= lfs->cfg->block_count/2) {
            // loop detected
            return LFS_ERR_CORRUPT;
        }
        cycle += 1;

        lfs_stag_t tag = lfs_dir_fetchmatch(lfs, parent, parent->tail,
                LFS_MKTAG(0x7ff, 0, 0x3ff),
                LFS_MKTAG(LFS_TYPE_DIRSTRUCT, 0, 8),
                NULL,
                lfs_fs_parent_match, &(struct lfs_fs_parent_match){
                    lfs, {pair[0], pair[1]}});
        if (tag && tag != LFS_ERR_NOENT) {
            return tag;
        }
    }

    return LFS_ERR_NOENT;
}
#endif

#ifndef LFS_READONLY
static int lfs_fs_relocate(lfs_t *lfs,
        const lfs_block_t oldpair[2], lfs_block_t newpair[2]) {
    // update internal root
    if (lfs_pair_cmp(oldpair, lfs->root) == 0) {
        lfs->root[0] = newpair[0];
        lfs->root[1] = newpair[1];
    }

    // update internally tracked dirs
    for (struct lfs_mlist *d = lfs->mlist; d; d = d->next) {
        if (lfs_pair_cmp(oldpair, d->m.pair) == 0) {
            d->m.pair[0] = newpair[0];
            d->m.pair[1] = newpair[1];
        }

        if (d->type == LFS_TYPE_DIR &&
                lfs_pair_cmp(oldpair, ((lfs_dir_t*)d)->head) == 0) {
            ((lfs_dir_t*)d)->head[0] = newpair[0];
            ((lfs_dir_t*)d)->head[1] = newpair[1];
        }
    }

    // find parent
    lfs_mdir_t parent;
    lfs_stag_t tag = lfs_fs_parent(lfs, oldpair, &parent);
    if (tag < 0 && tag != LFS_ERR_NOENT) {
        return tag;
    }

    if (tag != LFS_ERR_NOENT) {
        // update disk, this creates a desync
        lfs_fs_preporphans(lfs, +1);

        // fix pending move in this pair? this looks like an optimization but
        // is in fact _required_ since relocating may outdate the move.
        uint16_t moveid = 0x3ff;
        if (lfs_gstate_hasmovehere(&lfs->gstate, parent.pair)) {
            moveid = lfs_tag_id(lfs->gstate.tag);
            LFS_DEBUG("Fixing move while relocating "
                    "{0x%"PRIx32", 0x%"PRIx32"} 0x%"PRIx16"\n",
                    parent.pair[0], parent.pair[1], moveid);
            lfs_fs_prepmove(lfs, 0x3ff, NULL);
            if (moveid < lfs_tag_id(tag)) {
                tag -= LFS_MKTAG(0, 1, 0);
            }
        }

        lfs_pair_tole32(newpair);
        int err = lfs_dir_commit(lfs, &parent, LFS_MKATTRS(
                {LFS_MKTAG_IF(moveid != 0x3ff,
                    LFS_TYPE_DELETE, moveid, 0), NULL},
                {tag, newpair}));
        lfs_pair_fromle32(newpair);
        if (err) {
            return err;
        }

        // next step, clean up orphans
        lfs_fs_preporphans(lfs, -1);
    }

    // find pred
    int err = lfs_fs_pred(lfs, oldpair, &parent);
    if (err && err != LFS_ERR_NOENT) {
        return err;
    }

    // if we can't find dir, it must be new
    if (err != LFS_ERR_NOENT) {
        // fix pending move in this pair? this looks like an optimization but
        // is in fact _required_ since relocating may outdate the move.
        uint16_t moveid = 0x3ff;
        if (lfs_gstate_hasmovehere(&lfs->gstate, parent.pair)) {
            moveid = lfs_tag_id(lfs->gstate.tag);
            LFS_DEBUG("Fixing move while relocating "
                    "{0x%"PRIx32", 0x%"PRIx32"} 0x%"PRIx16"\n",
                    parent.pair[0], parent.pair[1], moveid);
            lfs_fs_prepmove(lfs, 0x3ff, NULL);
        }

        // replace bad pair, either we clean up desync, or no desync occured
        lfs_pair_tole32(newpair);
        err = lfs_dir_commit(lfs, &parent, LFS_MKATTRS(
                {LFS_MKTAG_IF(moveid != 0x3ff,
                    LFS_TYPE_DELETE, moveid, 0), NULL},
                {LFS_MKTAG(LFS_TYPE_TAIL + parent.split, 0x3ff, 8), newpair}));
        lfs_pair_fromle32(newpair);
        if (err) {
            return err;
        }
    }

    return 0;
}
#endif

#ifndef LFS_READONLY
static void lfs_fs_preporphans(lfs_t *lfs, int8_t orphans) {
    LFS_ASSERT(lfs_tag_size(lfs->gstate.tag) > 0 || orphans >= 0);
    lfs->gstate.tag += orphans;
    lfs->gstate.tag = ((lfs->gstate.tag & ~LFS_MKTAG(0x800, 0, 0)) |
            ((uint32_t)lfs_gstate_hasorphans(&lfs->gstate) << 31));
}
#endif

#ifndef LFS_READONLY
static void lfs_fs_prepmove(lfs_t *lfs,
        uint16_t id, const lfs_block_t pair[2]) {
    lfs->gstate.tag = ((lfs->gstate.tag & ~LFS_MKTAG(0x7ff, 0x3ff, 0)) |
            ((id != 0x3ff) ? LFS_MKTAG(LFS_TYPE_DELETE, id, 0) : 0));
    lfs->gstate.pair[0] = (id != 0x3ff) ? pair[0] : 0;
    lfs->gstate.pair[1] = (id != 0x3ff) ? pair[1] : 0;
}
#endif

#ifndef LFS_READONLY
static int lfs_fs_demove(lfs_t *lfs) {
    if (!lfs_gstate_hasmove(&lfs->gdisk)) {
        return 0;
    }

    // Fix bad moves
    LFS_DEBUG("Fixing move {0x%"PRIx32", 0x%"PRIx32"} 0x%"PRIx16,
            lfs->gdisk.pair[0],
            lfs->gdisk.pair[1],
            lfs_tag_id(lfs->gdisk.tag));

    // fetch and delete the moved entry
    lfs_mdir_t movedir;
    int err = lfs_dir_fetch(lfs, &movedir, lfs->gdisk.pair);
    if (err) {
        return err;
    }

    // prep gstate and delete move id
    uint16_t moveid = lfs_tag_id(lfs->gdisk.tag);
    lfs_fs_prepmove(lfs, 0x3ff, NULL);
    err = lfs_dir_commit(lfs, &movedir, LFS_MKATTRS(
            {LFS_MKTAG(LFS_TYPE_DELETE, moveid, 0), NULL}));
    if (err) {
        return err;
    }

    return 0;
}
#endif

#ifndef LFS_READONLY
static int lfs_fs_deorphan(lfs_t *lfs) {
    if (!lfs_gstate_hasorphans(&lfs->gstate)) {
        return 0;
    }

    // Fix any orphans
    lfs_mdir_t pdir = {.split = true, .tail = {0, 1}};
    lfs_mdir_t dir;

    // iterate over all directory directory entries
    while (!lfs_pair_isnull(pdir.tail)) {
        int err = lfs_dir_fetch(lfs, &dir, pdir.tail);
        if (err) {
            return err;
        }

        // check head blocks for orphans
        if (!pdir.split) {
            // check if we have a parent
            lfs_mdir_t parent;
            lfs_stag_t tag = lfs_fs_parent(lfs, pdir.tail, &parent);
            if (tag < 0 && tag != LFS_ERR_NOENT) {
                return tag;
            }

            if (tag == LFS_ERR_NOENT) {
                // we are an orphan
                LFS_DEBUG("Fixing orphan {0x%"PRIx32", 0x%"PRIx32"}",
                        pdir.tail[0], pdir.tail[1]);

                err = lfs_dir_drop(lfs, &pdir, &dir);
                if (err) {
                    return err;
                }

                // refetch tail
                continue;
            }

            lfs_block_t pair[2];
            lfs_stag_t res = lfs_dir_get(lfs, &parent,
                    LFS_MKTAG(0x7ff, 0x3ff, 0), tag, pair);
            if (res < 0) {
                return res;
            }
            lfs_pair_fromle32(pair);

            if (!lfs_pair_sync(pair, pdir.tail)) {
                // we have desynced
                LFS_DEBUG("Fixing half-orphan {0x%"PRIx32", 0x%"PRIx32"} "
                            "-> {0x%"PRIx32", 0x%"PRIx32"}",
                        pdir.tail[0], pdir.tail[1], pair[0], pair[1]);

                lfs_pair_tole32(pair);
                err = lfs_dir_commit(lfs, &pdir, LFS_MKATTRS(
                        {LFS_MKTAG(LFS_TYPE_SOFTTAIL, 0x3ff, 8), pair}));
                lfs_pair_fromle32(pair);
                if (err) {
                    return err;
                }

                // refetch tail
                continue;
            }
        }

        pdir = dir;
    }

    // mark orphans as fixed
    lfs_fs_preporphans(lfs, -lfs_gstate_getorphans(&lfs->gstate));
    return 0;
}
#endif

#ifndef LFS_READONLY
static int lfs_fs_forceconsistency(lfs_t *lfs) {
    int err = lfs_fs_demove(lfs);
    if (err) {
        return err;
    }

    err = lfs_fs_deorphan(lfs);
    if (err) {
        return err;
    }

    return 0;
}
#endif

static int lfs_fs_size_count(void *p, lfs_block_t block) {
    (void)block;
    lfs_size_t *size = p;
    *size += 1;
    return 0;
}

lfs_ssize_t lfs_fs_size(lfs_t *lfs) {
    LFS_TRACE("lfs_fs_size(%p)", (void*)lfs);
    lfs_size_t size = 0;
    int err = lfs_fs_traverseraw(lfs, lfs_fs_size_count, &size, false);
    if (err) {
        LFS_TRACE("lfs_fs_size -> %d", err);
        return err;
    }

    LFS_TRACE("lfs_fs_size -> %d", err);
    return size;
}

#ifdef LFS_MIGRATE
////// Migration from littelfs v1 below this //////

/// Version info ///

// Software library version
// Major (top-nibble), incremented on backwards incompatible changes
// Minor (bottom-nibble), incremented on feature additions
#define LFS1_VERSION 0x00010007
#define LFS1_VERSION_MAJOR (0xffff & (LFS1_VERSION >> 16))
#define LFS1_VERSION_MINOR (0xffff & (LFS1_VERSION >>  0))

// Version of On-disk data structures
// Major (top-nibble), incremented on backwards incompatible changes
// Minor (bottom-nibble), incremented on feature additions
#define LFS1_DISK_VERSION 0x00010001
#define LFS1_DISK_VERSION_MAJOR (0xffff & (LFS1_DISK_VERSION >> 16))
#define LFS1_DISK_VERSION_MINOR (0xffff & (LFS1_DISK_VERSION >>  0))


/// v1 Definitions ///

// File types
enum lfs1_type {
    LFS1_TYPE_REG        = 0x11,
    LFS1_TYPE_DIR        = 0x22,
    LFS1_TYPE_SUPERBLOCK = 0x2e,
};

typedef struct lfs1 {
    lfs_block_t root[2];
} lfs1_t;

typedef struct lfs1_entry {
    lfs_off_t off;

    struct lfs1_disk_entry {
        uint8_t type;
        uint8_t elen;
        uint8_t alen;
        uint8_t nlen;
        union {
            struct {
                lfs_block_t head;
                lfs_size_t size;
            } file;
            lfs_block_t dir[2];
        } u;
    } d;
} lfs1_entry_t;

typedef struct lfs1_dir {
    struct lfs1_dir *next;
    lfs_block_t pair[2];
    lfs_off_t off;

    lfs_block_t head[2];
    lfs_off_t pos;

    struct lfs1_disk_dir {
        uint32_t rev;
        lfs_size_t size;
        lfs_block_t tail[2];
    } d;
} lfs1_dir_t;

typedef struct lfs1_superblock {
    lfs_off_t off;

    struct lfs1_disk_superblock {
        uint8_t type;
        uint8_t elen;
        uint8_t alen;
        uint8_t nlen;
        lfs_block_t root[2];
        uint32_t block_size;
        uint32_t block_count;
        uint32_t version;
        char magic[8];
    } d;
} lfs1_superblock_t;


/// Low-level wrappers v1->v2 ///
static void lfs1_crc(uint32_t *crc, const void *buffer, size_t size) {
    *crc = lfs_crc(*crc, buffer, size);
}

static int lfs1_bd_read(lfs_t *lfs, lfs_block_t block,
        lfs_off_t off, void *buffer, lfs_size_t size) {
    // if we ever do more than writes to alternating pairs,
    // this may need to consider pcache
    return lfs_bd_read(lfs, &lfs->pcache, &lfs->rcache, size,
            block, off, buffer, size);
}

static int lfs1_bd_crc(lfs_t *lfs, lfs_block_t block,
        lfs_off_t off, lfs_size_t size, uint32_t *crc) {
    for (lfs_off_t i = 0; i < size; i++) {
        uint8_t c;
        int err = lfs1_bd_read(lfs, block, off+i, &c, 1);
        if (err) {
            return err;
        }

        lfs1_crc(crc, &c, 1);
    }

    return 0;
}


/// Endian swapping functions ///
static void lfs1_dir_fromle32(struct lfs1_disk_dir *d) {
    d->rev     = lfs_fromle32(d->rev);
    d->size    = lfs_fromle32(d->size);
    d->tail[0] = lfs_fromle32(d->tail[0]);
    d->tail[1] = lfs_fromle32(d->tail[1]);
}

static void lfs1_dir_tole32(struct lfs1_disk_dir *d) {
    d->rev     = lfs_tole32(d->rev);
    d->size    = lfs_tole32(d->size);
    d->tail[0] = lfs_tole32(d->tail[0]);
    d->tail[1] = lfs_tole32(d->tail[1]);
}

static void lfs1_entry_fromle32(struct lfs1_disk_entry *d) {
    d->u.dir[0] = lfs_fromle32(d->u.dir[0]);
    d->u.dir[1] = lfs_fromle32(d->u.dir[1]);
}

static void lfs1_entry_tole32(struct lfs1_disk_entry *d) {
    d->u.dir[0] = lfs_tole32(d->u.dir[0]);
    d->u.dir[1] = lfs_tole32(d->u.dir[1]);
}

static void lfs1_superblock_fromle32(struct lfs1_disk_superblock *d) {
    d->root[0]     = lfs_fromle32(d->root[0]);
    d->root[1]     = lfs_fromle32(d->root[1]);
    d->block_size  = lfs_fromle32(d->block_size);
    d->block_count = lfs_fromle32(d->block_count);
    d->version     = lfs_fromle32(d->version);
}


///// Metadata pair and directory operations ///
static inline lfs_size_t lfs1_entry_size(const lfs1_entry_t *entry) {
    return 4 + entry->d.elen + entry->d.alen + entry->d.nlen;
}

static int lfs1_dir_fetch(lfs_t *lfs,
        lfs1_dir_t *dir, const lfs_block_t pair[2]) {
    // copy out pair, otherwise may be aliasing dir
    const lfs_block_t tpair[2] = {pair[0], pair[1]};
    bool valid = false;

    // check both blocks for the most recent revision
    for (int i = 0; i < 2; i++) {
        struct lfs1_disk_dir test;
        int err = lfs1_bd_read(lfs, tpair[i], 0, &test, sizeof(test));
        lfs1_dir_fromle32(&test);
        if (err) {
            if (err == LFS_ERR_CORRUPT) {
                continue;
            }
            return err;
        }

        if (valid && lfs_scmp(test.rev, dir->d.rev) < 0) {
            continue;
        }

        if ((0x7fffffff & test.size) < sizeof(test)+4 ||
            (0x7fffffff & test.size) > lfs->cfg->block_size) {
            continue;
        }

        uint32_t crc = 0xffffffff;
        lfs1_dir_tole32(&test);
        lfs1_crc(&crc, &test, sizeof(test));
        lfs1_dir_fromle32(&test);
        err = lfs1_bd_crc(lfs, tpair[i], sizeof(test),
                (0x7fffffff & test.size) - sizeof(test), &crc);
        if (err) {
            if (err == LFS_ERR_CORRUPT) {
                continue;
            }
            return err;
        }

        if (crc != 0) {
            continue;
        }

        valid = true;

        // setup dir in case it's valid
        dir->pair[0] = tpair[(i+0) % 2];
        dir->pair[1] = tpair[(i+1) % 2];
        dir->off = sizeof(dir->d);
        dir->d = test;
    }

    if (!valid) {
        LFS_ERROR("Corrupted dir pair at {0x%"PRIx32", 0x%"PRIx32"}",
                tpair[0], tpair[1]);
        return LFS_ERR_CORRUPT;
    }

    return 0;
}

static int lfs1_dir_next(lfs_t *lfs, lfs1_dir_t *dir, lfs1_entry_t *entry) {
    while (dir->off + sizeof(entry->d) > (0x7fffffff & dir->d.size)-4) {
        if (!(0x80000000 & dir->d.size)) {
            entry->off = dir->off;
            return LFS_ERR_NOENT;
        }

        int err = lfs1_dir_fetch(lfs, dir, dir->d.tail);
        if (err) {
            return err;
        }

        dir->off = sizeof(dir->d);
        dir->pos += sizeof(dir->d) + 4;
    }

    int err = lfs1_bd_read(lfs, dir->pair[0], dir->off,
            &entry->d, sizeof(entry->d));
    lfs1_entry_fromle32(&entry->d);
    if (err) {
        return err;
    }

    entry->off = dir->off;
    dir->off += lfs1_entry_size(entry);
    dir->pos += lfs1_entry_size(entry);
    return 0;
}

/// littlefs v1 specific operations ///
int lfs1_traverse(lfs_t *lfs, int (*cb)(void*, lfs_block_t), void *data) {
    if (lfs_pair_isnull(lfs->lfs1->root)) {
        return 0;
    }

    // iterate over metadata pairs
    lfs1_dir_t dir;
    lfs1_entry_t entry;
    lfs_block_t cwd[2] = {0, 1};

    while (true) {
        for (int i = 0; i < 2; i++) {
            int err = cb(data, cwd[i]);
            if (err) {
                return err;
            }
        }

        int err = lfs1_dir_fetch(lfs, &dir, cwd);
        if (err) {
            return err;
        }

        // iterate over contents
        while (dir.off + sizeof(entry.d) <= (0x7fffffff & dir.d.size)-4) {
            err = lfs1_bd_read(lfs, dir.pair[0], dir.off,
                    &entry.d, sizeof(entry.d));
            lfs1_entry_fromle32(&entry.d);
            if (err) {
                return err;
            }

            dir.off += lfs1_entry_size(&entry);
            if ((0x70 & entry.d.type) == (0x70 & LFS1_TYPE_REG)) {
                err = lfs_ctz_traverse(lfs, NULL, &lfs->rcache,
                        entry.d.u.file.head, entry.d.u.file.size, cb, data);
                if (err) {
                    return err;
                }
            }
        }

        // we also need to check if we contain a threaded v2 directory
        lfs_mdir_t dir2 = {.split=true, .tail={cwd[0], cwd[1]}};
        while (dir2.split) {
            err = lfs_dir_fetch(lfs, &dir2, dir2.tail);
            if (err) {
                break;
            }

            for (int i = 0; i < 2; i++) {
                err = cb(data, dir2.pair[i]);
                if (err) {
                    return err;
                }
            }
        }

        cwd[0] = dir.d.tail[0];
        cwd[1] = dir.d.tail[1];

        if (lfs_pair_isnull(cwd)) {
            break;
        }
    }

    return 0;
}

static int lfs1_moved(lfs_t *lfs, const void *e) {
    if (lfs_pair_isnull(lfs->lfs1->root)) {
        return 0;
    }

    // skip superblock
    lfs1_dir_t cwd;
    int err = lfs1_dir_fetch(lfs, &cwd, (const lfs_block_t[2]){0, 1});
    if (err) {
        return err;
    }

    // iterate over all directory directory entries
    lfs1_entry_t entry;
    while (!lfs_pair_isnull(cwd.d.tail)) {
        err = lfs1_dir_fetch(lfs, &cwd, cwd.d.tail);
        if (err) {
            return err;
        }

        while (true) {
            err = lfs1_dir_next(lfs, &cwd, &entry);
            if (err && err != LFS_ERR_NOENT) {
                return err;
            }

            if (err == LFS_ERR_NOENT) {
                break;
            }

            if (!(0x80 & entry.d.type) &&
                 memcmp(&entry.d.u, e, sizeof(entry.d.u)) == 0) {
                return true;
            }
        }
    }

    return false;
}

/// Filesystem operations ///
static int lfs1_mount(lfs_t *lfs, struct lfs1 *lfs1,
        const struct lfs_config *cfg) {
    int err = 0;
    {
        err = lfs_init(lfs, cfg);
        if (err) {
            return err;
        }

        lfs->lfs1 = lfs1;
        lfs->lfs1->root[0] = LFS_BLOCK_NULL;
        lfs->lfs1->root[1] = LFS_BLOCK_NULL;

        // setup free lookahead
        lfs->free.off = 0;
        lfs->free.size = 0;
        lfs->free.i = 0;
        lfs_alloc_ack(lfs);

        // load superblock
        lfs1_dir_t dir;
        lfs1_superblock_t superblock;
        err = lfs1_dir_fetch(lfs, &dir, (const lfs_block_t[2]){0, 1});
        if (err && err != LFS_ERR_CORRUPT) {
            goto cleanup;
        }

        if (!err) {
            err = lfs1_bd_read(lfs, dir.pair[0], sizeof(dir.d),
                    &superblock.d, sizeof(superblock.d));
            lfs1_superblock_fromle32(&superblock.d);
            if (err) {
                goto cleanup;
            }

            lfs->lfs1->root[0] = superblock.d.root[0];
            lfs->lfs1->root[1] = superblock.d.root[1];
        }

        if (err || memcmp(superblock.d.magic, "littlefs", 8) != 0) {
            LFS_ERROR("Invalid superblock at {0x%"PRIx32", 0x%"PRIx32"}",
                    0, 1);
            err = LFS_ERR_CORRUPT;
            goto cleanup;
        }

        uint16_t major_version = (0xffff & (superblock.d.version >> 16));
        uint16_t minor_version = (0xffff & (superblock.d.version >>  0));
        if ((major_version != LFS1_DISK_VERSION_MAJOR ||
             minor_version > LFS1_DISK_VERSION_MINOR)) {
            LFS_ERROR("Invalid version v%d.%d", major_version, minor_version);
            err = LFS_ERR_INVAL;
            goto cleanup;
        }

        return 0;
    }

cleanup:
    lfs_deinit(lfs);
    return err;
}

static int lfs1_unmount(lfs_t *lfs) {
    return lfs_deinit(lfs);
}

/// v1 migration ///
int lfs_migrate(lfs_t *lfs, const struct lfs_config *cfg) {
    LFS_TRACE("lfs_migrate(%p, %p {.context=%p, "
                ".read=%p, .prog=%p, .erase=%p, .sync=%p, "
                ".read_size=%"PRIu32", .prog_size=%"PRIu32", "
                ".block_size=%"PRIu32", .block_count=%"PRIu32", "
                ".block_cycles=%"PRIu32", .cache_size=%"PRIu32", "
                ".lookahead_size=%"PRIu32", .read_buffer=%p, "
                ".prog_buffer=%p, .lookahead_buffer=%p, "
                ".name_max=%"PRIu32", .file_max=%"PRIu32", "
                ".attr_max=%"PRIu32"})",
            (void*)lfs, (void*)cfg, cfg->context,
            (void*)(uintptr_t)cfg->read, (void*)(uintptr_t)cfg->prog,
            (void*)(uintptr_t)cfg->erase, (void*)(uintptr_t)cfg->sync,
            cfg->read_size, cfg->prog_size, cfg->block_size, cfg->block_count,
            cfg->block_cycles, cfg->cache_size, cfg->lookahead_size,
            cfg->read_buffer, cfg->prog_buffer, cfg->lookahead_buffer,
            cfg->name_max, cfg->file_max, cfg->attr_max);
    struct lfs1 lfs1;
    int err = lfs1_mount(lfs, &lfs1, cfg);
    if (err) {
        LFS_TRACE("lfs_migrate -> %d", err);
        return err;
    }

    {
        // iterate through each directory, copying over entries
        // into new directory
        lfs1_dir_t dir1;
        lfs_mdir_t dir2;
        dir1.d.tail[0] = lfs->lfs1->root[0];
        dir1.d.tail[1] = lfs->lfs1->root[1];
        while (!lfs_pair_isnull(dir1.d.tail)) {
            // iterate old dir
            err = lfs1_dir_fetch(lfs, &dir1, dir1.d.tail);
            if (err) {
                goto cleanup;
            }

            // create new dir and bind as temporary pretend root
            err = lfs_dir_alloc(lfs, &dir2);
            if (err) {
                goto cleanup;
            }

            dir2.rev = dir1.d.rev;
            dir1.head[0] = dir1.pair[0];
            dir1.head[1] = dir1.pair[1];
            lfs->root[0] = dir2.pair[0];
            lfs->root[1] = dir2.pair[1];

            err = lfs_dir_commit(lfs, &dir2, NULL, 0);
            if (err) {
                goto cleanup;
            }

            while (true) {
                lfs1_entry_t entry1;
                err = lfs1_dir_next(lfs, &dir1, &entry1);
                if (err && err != LFS_ERR_NOENT) {
                    goto cleanup;
                }

                if (err == LFS_ERR_NOENT) {
                    break;
                }

                // check that entry has not been moved
                if (entry1.d.type & 0x80) {
                    int moved = lfs1_moved(lfs, &entry1.d.u);
                    if (moved < 0) {
                        err = moved;
                        goto cleanup;
                    }

                    if (moved) {
                        continue;
                    }

                    entry1.d.type &= ~0x80;
                }

                // also fetch name
                char name[LFS_NAME_MAX+1];
                memset(name, 0, sizeof(name));
                err = lfs1_bd_read(lfs, dir1.pair[0],
                        entry1.off + 4+entry1.d.elen+entry1.d.alen,
                        name, entry1.d.nlen);
                if (err) {
                    goto cleanup;
                }

                bool isdir = (entry1.d.type == LFS1_TYPE_DIR);

                // create entry in new dir
                err = lfs_dir_fetch(lfs, &dir2, lfs->root);
                if (err) {
                    goto cleanup;
                }

                uint16_t id;
                err = lfs_dir_find(lfs, &dir2, &(const char*){name}, &id);
                if (!(err == LFS_ERR_NOENT && id != 0x3ff)) {
                    err = (err < 0) ? err : LFS_ERR_EXIST;
                    goto cleanup;
                }

                lfs1_entry_tole32(&entry1.d);
                err = lfs_dir_commit(lfs, &dir2, LFS_MKATTRS(
                        {LFS_MKTAG(LFS_TYPE_CREATE, id, 0)},
                        {LFS_MKTAG_IF_ELSE(isdir,
                            LFS_TYPE_DIR, id, entry1.d.nlen,
                            LFS_TYPE_REG, id, entry1.d.nlen),
                                name},
                        {LFS_MKTAG_IF_ELSE(isdir,
                            LFS_TYPE_DIRSTRUCT, id, sizeof(entry1.d.u),
                            LFS_TYPE_CTZSTRUCT, id, sizeof(entry1.d.u)),
                                &entry1.d.u}));
                lfs1_entry_fromle32(&entry1.d);
                if (err) {
                    goto cleanup;
                }
            }

            if (!lfs_pair_isnull(dir1.d.tail)) {
                // find last block and update tail to thread into fs
                err = lfs_dir_fetch(lfs, &dir2, lfs->root);
                if (err) {
                    goto cleanup;
                }

                while (dir2.split) {
                    err = lfs_dir_fetch(lfs, &dir2, dir2.tail);
                    if (err) {
                        goto cleanup;
                    }
                }

                lfs_pair_tole32(dir2.pair);
                err = lfs_dir_commit(lfs, &dir2, LFS_MKATTRS(
                        {LFS_MKTAG(LFS_TYPE_SOFTTAIL, 0x3ff, 8), dir1.d.tail}));
                lfs_pair_fromle32(dir2.pair);
                if (err) {
                    goto cleanup;
                }
            }

            // Copy over first block to thread into fs. Unfortunately
            // if this fails there is not much we can do.
            LFS_DEBUG("Migrating {0x%"PRIx32", 0x%"PRIx32"} "
                        "-> {0x%"PRIx32", 0x%"PRIx32"}",
                    lfs->root[0], lfs->root[1], dir1.head[0], dir1.head[1]);

            err = lfs_bd_erase(lfs, dir1.head[1]);
            if (err) {
                goto cleanup;
            }

            err = lfs_dir_fetch(lfs, &dir2, lfs->root);
            if (err) {
                goto cleanup;
            }

            for (lfs_off_t i = 0; i < dir2.off; i++) {
                uint8_t dat;
                err = lfs_bd_read(lfs,
                        NULL, &lfs->rcache, dir2.off,
                        dir2.pair[0], i, &dat, 1);
                if (err) {
                    goto cleanup;
                }

                err = lfs_bd_prog(lfs,
                        &lfs->pcache, &lfs->rcache, true,
                        dir1.head[1], i, &dat, 1);
                if (err) {
                    goto cleanup;
                }
            }

            err = lfs_bd_flush(lfs, &lfs->pcache, &lfs->rcache, true);
            if (err) {
                goto cleanup;
            }
        }

        // Create new superblock. This marks a successful migration!
        err = lfs1_dir_fetch(lfs, &dir1, (const lfs_block_t[2]){0, 1});
        if (err) {
            goto cleanup;
        }

        dir2.pair[0] = dir1.pair[0];
        dir2.pair[1] = dir1.pair[1];
        dir2.rev = dir1.d.rev;
        dir2.off = sizeof(dir2.rev);
        dir2.etag = 0xffffffff;
        dir2.count = 0;
        dir2.tail[0] = lfs->lfs1->root[0];
        dir2.tail[1] = lfs->lfs1->root[1];
        dir2.erased = false;
        dir2.split = true;

        lfs_superblock_t superblock = {
            .version     = LFS_DISK_VERSION,
            .block_size  = lfs->cfg->block_size,
            .block_count = lfs->cfg->block_count,
            .name_max    = lfs->name_max,
            .file_max    = lfs->file_max,
            .attr_max    = lfs->attr_max,
        };

        lfs_superblock_tole32(&superblock);
        err = lfs_dir_commit(lfs, &dir2, LFS_MKATTRS(
                {LFS_MKTAG(LFS_TYPE_CREATE, 0, 0)},
                {LFS_MKTAG(LFS_TYPE_SUPERBLOCK, 0, 8), "littlefs"},
                {LFS_MKTAG(LFS_TYPE_INLINESTRUCT, 0, sizeof(superblock)),
                    &superblock}));
        if (err) {
            goto cleanup;
        }

        // sanity check that fetch works
        err = lfs_dir_fetch(lfs, &dir2, (const lfs_block_t[2]){0, 1});
        if (err) {
            goto cleanup;
        }

        // force compaction to prevent accidentally mounting v1
        dir2.erased = false;
        err = lfs_dir_commit(lfs, &dir2, NULL, 0);
        if (err) {
            goto cleanup;
        }
    }

cleanup:
    lfs1_unmount(lfs);
    LFS_TRACE("lfs_migrate -> %d", err);
    return err;
}

#endif<|MERGE_RESOLUTION|>--- conflicted
+++ resolved
@@ -2560,12 +2560,8 @@
 
     // fetch attrs
     for (unsigned i = 0; i < file->cfg->attr_count; i++) {
-<<<<<<< HEAD
-        if ((file->flags & LFS_O_RDWR) != LFS_O_WRONLY) {
-=======
         // if opened for read / read-write operations
         if ((file->flags & LFS_O_RDONLY) == LFS_O_RDONLY) {
->>>>>>> 2efebf8e
             lfs_stag_t res = lfs_dir_get(lfs, &file->m,
                     LFS_MKTAG(0x7ff, 0x3ff, 0),
                     LFS_MKTAG(LFS_TYPE_USERATTR + file->cfg->attrs[i].type,
@@ -2577,13 +2573,9 @@
             }
         }
 
-<<<<<<< HEAD
-        if ((file->flags & LFS_O_RDWR) != LFS_O_RDONLY) {
-=======
 #ifndef LFS_READONLY
         // if opened for write / read-write operations
         if ((file->flags & LFS_O_WRONLY) == LFS_O_WRONLY) {
->>>>>>> 2efebf8e
             if (file->cfg->attrs[i].size > lfs->attr_max) {
                 err = LFS_ERR_NOSPC;
                 goto cleanup;
@@ -2912,15 +2904,9 @@
     LFS_TRACE("lfs_file_read(%p, %p, %p, %"PRIu32")",
             (void*)lfs, (void*)file, buffer, size);
     LFS_ASSERT(file->flags & LFS_F_OPENED);
-<<<<<<< HEAD
+#ifndef LFS_READONLY
     LFS_ASSERT((file->flags & LFS_O_RDWR) != LFS_O_WRONLY);
-=======
-#ifdef LFS_READONLY
-    // always LFS_O_RDONLY
-#else
-    LFS_ASSERT((file->flags & 3) != LFS_O_WRONLY);
-#endif
->>>>>>> 2efebf8e
+#endif
 
     uint8_t *data = buffer;
     lfs_size_t nsize = size;
