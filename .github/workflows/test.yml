name: test
on: [push, pull_request]

defaults:
  run:
    shell: bash -euv -o pipefail {0}

env:
  CFLAGS: -Werror
  MAKEFLAGS: -j
  TESTFLAGS: -k
  BENCHFLAGS:

jobs:
  # run tests
  test:
    runs-on: ubuntu-22.04
    strategy:
      fail-fast: false
      matrix:
        arch: [x86_64, thumb, mips, powerpc]

    steps:
      - uses: actions/checkout@v2
      - name: install
        run: |
          # need a few things
          sudo apt-get update -qq
          sudo apt-get install -qq gcc python3 python3-pip
          pip3 install toml
          gcc --version
          python3 --version

      # cross-compile with ARM Thumb (32-bit, little-endian)
      - name: install-thumb
        if: ${{matrix.arch == 'thumb'}}
        run: |
          sudo apt-get install -qq \
            gcc-arm-linux-gnueabi \
            libc6-dev-armel-cross \
            qemu-user
          echo "CC=arm-linux-gnueabi-gcc -mthumb --static" >> $GITHUB_ENV
          echo "EXEC=qemu-arm" >> $GITHUB_ENV
          arm-linux-gnueabi-gcc --version
          qemu-arm -version
      # cross-compile with MIPS (32-bit, big-endian)
      - name: install-mips
        if: ${{matrix.arch == 'mips'}}
        run: |
          sudo apt-get install -qq \
            gcc-mips-linux-gnu \
            libc6-dev-mips-cross \
            qemu-user
          echo "CC=mips-linux-gnu-gcc --static" >> $GITHUB_ENV
          echo "EXEC=qemu-mips" >> $GITHUB_ENV
          mips-linux-gnu-gcc --version
          qemu-mips -version
      # cross-compile with PowerPC (32-bit, big-endian)
      - name: install-powerpc
        if: ${{matrix.arch == 'powerpc'}}
        run: |
          sudo apt-get install -qq \
            gcc-powerpc-linux-gnu \
            libc6-dev-powerpc-cross \
            qemu-user
          echo "CC=powerpc-linux-gnu-gcc --static" >> $GITHUB_ENV
          echo "EXEC=qemu-ppc" >> $GITHUB_ENV
          powerpc-linux-gnu-gcc --version
          qemu-ppc -version

      # does littlefs compile?
      - name: test-build
        run: |
          make clean
          make build

      # make sure example can at least compile
      - name: test-example
        run: |
          make clean
          sed -n '/``` c/,/```/{/```/d; p}' README.md > test.c
          CFLAGS="$CFLAGS \
            -Duser_provided_block_device_read=NULL \
            -Duser_provided_block_device_prog=NULL \
            -Duser_provided_block_device_erase=NULL \
            -Duser_provided_block_device_sync=NULL \
            -include stdio.h" \
            make all
          rm test.c

<<<<<<< HEAD
      # test configurations
      # normal+reentrant tests
      - name: test-default
        run: |
          make clean
          make test TESTFLAGS+="-nrk"
      # NOR flash: read/prog = 1 block = 4KiB
      - name: test-nor
        run: |
          make clean
          make test TESTFLAGS+="-nrk \
            -DLFS2_READ_SIZE=1 -DLFS2_BLOCK_SIZE=4096"
      # SD/eMMC: read/prog = 512 block = 512
      - name: test-emmc
        run: |
          make clean
          make test TESTFLAGS+="-nrk \
            -DLFS2_READ_SIZE=512 -DLFS2_BLOCK_SIZE=512"
      # NAND flash: read/prog = 4KiB block = 32KiB
      - name: test-nand
        run: |
          make clean
          make test TESTFLAGS+="-nrk \
            -DLFS2_READ_SIZE=4096 -DLFS2_BLOCK_SIZE=\(32*1024\)"
      # other extreme geometries that are useful for various corner cases
      - name: test-no-intrinsics
        run: |
          make clean
          make test TESTFLAGS+="-nrk \
            -DLFS2_NO_INTRINSICS"
      - name: test-byte-writes
        # it just takes too long to test byte-level writes when in qemu,
        # should be plenty covered by the other configurations
        if: ${{matrix.arch == 'x86_64'}}
        run: |
          make clean
          make test TESTFLAGS+="-nrk \
            -DLFS2_READ_SIZE=1 -DLFS2_CACHE_SIZE=1"
      - name: test-block-cycles
        run: |
          make clean
          make test TESTFLAGS+="-nrk \
            -DLFS2_BLOCK_CYCLES=1"
      - name: test-odd-block-count
        run: |
          make clean
          make test TESTFLAGS+="-nrk \
            -DLFS2_BLOCK_COUNT=1023 -DLFS2_LOOKAHEAD_SIZE=256"
      - name: test-odd-block-size
        run: |
          make clean
          make test TESTFLAGS+="-nrk \
            -DLFS2_READ_SIZE=11 -DLFS2_BLOCK_SIZE=704"
=======
      # run the tests!
      - name: test
        run: |
          make clean
          make test

      # collect coverage info
      #
      # Note the goal is to maximize coverage in the small, easy-to-run
      # tests, so we intentionally exclude more aggressive powerloss testing
      # from coverage results
      - name: cov
        if: ${{matrix.arch == 'x86_64'}}
        run: |
          make lfs.cov.csv
          ./scripts/cov.py -u lfs.cov.csv
          mkdir -p cov
          cp lfs.cov.csv cov/cov.csv

      # find compile-time measurements
      - name: sizes
        run: |
          make clean
          CFLAGS="$CFLAGS \
            -DLFS_NO_ASSERT \
            -DLFS_NO_DEBUG \
            -DLFS_NO_WARN \
            -DLFS_NO_ERROR" \
            make lfs.code.csv lfs.data.csv lfs.stack.csv lfs.structs.csv
          ./scripts/structs.py -u lfs.structs.csv
          ./scripts/summary.py lfs.code.csv lfs.data.csv lfs.stack.csv \
            -bfunction \
            -fcode=code_size \
            -fdata=data_size \
            -fstack=stack_limit --max=stack_limit
          mkdir -p sizes
          cp lfs.code.csv sizes/${{matrix.arch}}.code.csv
          cp lfs.data.csv sizes/${{matrix.arch}}.data.csv
          cp lfs.stack.csv sizes/${{matrix.arch}}.stack.csv
          cp lfs.structs.csv sizes/${{matrix.arch}}.structs.csv
      - name: sizes-readonly
        run: |
          make clean
          CFLAGS="$CFLAGS \
            -DLFS_NO_ASSERT \
            -DLFS_NO_DEBUG \
            -DLFS_NO_WARN \
            -DLFS_NO_ERROR \
            -DLFS_READONLY" \
            make lfs.code.csv lfs.data.csv lfs.stack.csv lfs.structs.csv
          ./scripts/structs.py -u lfs.structs.csv
          ./scripts/summary.py lfs.code.csv lfs.data.csv lfs.stack.csv \
            -bfunction \
            -fcode=code_size \
            -fdata=data_size \
            -fstack=stack_limit --max=stack_limit
          mkdir -p sizes
          cp lfs.code.csv sizes/${{matrix.arch}}-readonly.code.csv
          cp lfs.data.csv sizes/${{matrix.arch}}-readonly.data.csv
          cp lfs.stack.csv sizes/${{matrix.arch}}-readonly.stack.csv
          cp lfs.structs.csv sizes/${{matrix.arch}}-readonly.structs.csv
      - name: sizes-threadsafe
        run: |
          make clean
          CFLAGS="$CFLAGS \
            -DLFS_NO_ASSERT \
            -DLFS_NO_DEBUG \
            -DLFS_NO_WARN \
            -DLFS_NO_ERROR \
            -DLFS_THREADSAFE" \
            make lfs.code.csv lfs.data.csv lfs.stack.csv lfs.structs.csv
          ./scripts/structs.py -u lfs.structs.csv
          ./scripts/summary.py lfs.code.csv lfs.data.csv lfs.stack.csv \
            -bfunction \
            -fcode=code_size \
            -fdata=data_size \
            -fstack=stack_limit --max=stack_limit
          mkdir -p sizes
          cp lfs.code.csv sizes/${{matrix.arch}}-threadsafe.code.csv
          cp lfs.data.csv sizes/${{matrix.arch}}-threadsafe.data.csv
          cp lfs.stack.csv sizes/${{matrix.arch}}-threadsafe.stack.csv
          cp lfs.structs.csv sizes/${{matrix.arch}}-threadsafe.structs.csv
      - name: sizes-migrate
        run: |
          make clean
          CFLAGS="$CFLAGS \
            -DLFS_NO_ASSERT \
            -DLFS_NO_DEBUG \
            -DLFS_NO_WARN \
            -DLFS_NO_ERROR \
            -DLFS_MIGRATE" \
            make lfs.code.csv lfs.data.csv lfs.stack.csv lfs.structs.csv
          ./scripts/structs.py -u lfs.structs.csv
          ./scripts/summary.py lfs.code.csv lfs.data.csv lfs.stack.csv \
            -bfunction \
            -fcode=code_size \
            -fdata=data_size \
            -fstack=stack_limit --max=stack_limit
          mkdir -p sizes
          cp lfs.code.csv sizes/${{matrix.arch}}-migrate.code.csv
          cp lfs.data.csv sizes/${{matrix.arch}}-migrate.data.csv
          cp lfs.stack.csv sizes/${{matrix.arch}}-migrate.stack.csv
          cp lfs.structs.csv sizes/${{matrix.arch}}-migrate.structs.csv
      - name: sizes-error-asserts
        run: |
          make clean
          CFLAGS="$CFLAGS \
            -DLFS_NO_DEBUG \
            -DLFS_NO_WARN \
            -DLFS_NO_ERROR \
            -D'LFS_ASSERT(test)=do {if(!(test)) {return -1;}} while(0)'" \
            make lfs.code.csv lfs.data.csv lfs.stack.csv lfs.structs.csv
          ./scripts/structs.py -u lfs.structs.csv
          ./scripts/summary.py lfs.code.csv lfs.data.csv lfs.stack.csv \
            -bfunction \
            -fcode=code_size \
            -fdata=data_size \
            -fstack=stack_limit --max=stack_limit
          mkdir -p sizes
          cp lfs.code.csv sizes/${{matrix.arch}}-error-asserts.code.csv
          cp lfs.data.csv sizes/${{matrix.arch}}-error-asserts.data.csv
          cp lfs.stack.csv sizes/${{matrix.arch}}-error-asserts.stack.csv
          cp lfs.structs.csv sizes/${{matrix.arch}}-error-asserts.structs.csv
>>>>>>> ec3ec86b

      # create size statuses
      - name: upload-sizes
        uses: actions/upload-artifact@v2
        with:
          name: sizes
          path: sizes
      - name: status-sizes
        run: |
<<<<<<< HEAD
          mkdir -p results
          make clean
          make lfs2.csv \
            CFLAGS+=" \
              -DLFS2_NO_ASSERT \
              -DLFS2_NO_DEBUG \
              -DLFS2_NO_WARN \
              -DLFS2_NO_ERROR"
          cp lfs2.csv results/${{matrix.arch}}.csv
          ./scripts/summary.py results/${{matrix.arch}}.csv
      - name: results-readonly
        run: |
          mkdir -p results
          make clean
          make lfs2.csv \
            CFLAGS+=" \
              -DLFS2_NO_ASSERT \
              -DLFS2_NO_DEBUG \
              -DLFS2_NO_WARN \
              -DLFS2_NO_ERROR \
              -DLFS2_READONLY"
          cp lfs2.csv results/${{matrix.arch}}-readonly.csv
          ./scripts/summary.py results/${{matrix.arch}}-readonly.csv
      - name: results-threadsafe
        run: |
          mkdir -p results
          make clean
          make lfs2.csv \
            CFLAGS+=" \
              -DLFS2_NO_ASSERT \
              -DLFS2_NO_DEBUG \
              -DLFS2_NO_WARN \
              -DLFS2_NO_ERROR \
              -DLFS2_THREADSAFE"
          cp lfs2.csv results/${{matrix.arch}}-threadsafe.csv
          ./scripts/summary.py results/${{matrix.arch}}-threadsafe.csv
      - name: results-migrate
        run: |
          mkdir -p results
          make clean
          make lfs2.csv \
            CFLAGS+=" \
              -DLFS2_NO_ASSERT \
              -DLFS2_NO_DEBUG \
              -DLFS2_NO_WARN \
              -DLFS2_NO_ERROR \
              -DLFS2_MIGRATE"
          cp lfs2.csv results/${{matrix.arch}}-migrate.csv
          ./scripts/summary.py results/${{matrix.arch}}-migrate.csv
      - name: results-error-asserts
        run: |
          mkdir -p results
          make clean
          make lfs2.csv \
            CFLAGS+=" \
              -DLFS2_NO_DEBUG \
              -DLFS2_NO_WARN \
              -DLFS2_NO_ERROR \
              -D'LFS2_ASSERT(test)=do {if(!(test)) {return -1;}} while(0)'"
          cp lfs2.csv results/${{matrix.arch}}-error-asserts.csv
          ./scripts/summary.py results/${{matrix.arch}}-error-asserts.csv
      - name: upload-results
=======
          mkdir -p status
          for f in $(shopt -s nullglob ; echo sizes/*.csv)
          do
            # skip .data.csv as it should always be zero
            [[ $f == *.data.csv ]] && continue
            export STEP="sizes$(echo $f \
              | sed -n 's/[^-.]*-\([^.]*\)\..*csv/-\1/p')"
            export CONTEXT="sizes (${{matrix.arch}}$(echo $f \
              | sed -n 's/[^-.]*-\([^.]*\)\..*csv/, \1/p')) / $(echo $f \
              | sed -n 's/[^.]*\.\(.*\)\.csv/\1/p')"
            export PREV="$(curl -sS \
              "$GITHUB_API_URL/repos/$GITHUB_REPOSITORY/status/master`
                `?per_page=100" \
              | jq -re 'select(.sha != env.GITHUB_SHA) | .statuses[]
                | select(.context == env.CONTEXT).description
                | capture("(?<prev>[0-9∞]+)").prev' \
              || echo 0)"
            export DESCRIPTION="$(./scripts/summary.py $f --max=stack_limit -Y \
              | awk '
                NR==2 {$1=0; printf "%s B",$NF}
                NR==2 && ENVIRON["PREV"]+0 != 0 {
                  printf " (%+.1f%%)",100*($NF-ENVIRON["PREV"])/ENVIRON["PREV"]
                }')"
            jq -n '{
              state: "success",
              context: env.CONTEXT,
              description: env.DESCRIPTION,
              target_job: "${{github.job}} (${{matrix.arch}})",
              target_step: env.STEP,
            }' | tee status/$(basename $f .csv).json
          done
      - name: upload-status-sizes
>>>>>>> ec3ec86b
        uses: actions/upload-artifact@v2
        with:
          name: status
          path: status
          retention-days: 1

      # create cov statuses
      - name: upload-cov
        if: ${{matrix.arch == 'x86_64'}}
        uses: actions/upload-artifact@v2
        with:
          name: cov
          path: cov
      - name: status-cov
        if: ${{matrix.arch == 'x86_64'}}
        run: |
          mkdir -p status
          f=cov/cov.csv
          for s in lines branches
          do
            export STEP="cov"
            export CONTEXT="cov / $s"
            export PREV="$(curl -sS \
              "$GITHUB_API_URL/repos/$GITHUB_REPOSITORY/status/master`
                `?per_page=100" \
              | jq -re 'select(.sha != env.GITHUB_SHA) | .statuses[]
                | select(.context == env.CONTEXT).description
                | capture("(?<prev_a>[0-9]+)/(?<prev_b>[0-9]+)")
                | 100*((.prev_a|tonumber) / (.prev_b|tonumber))' \
              || echo 0)"
            export DESCRIPTION="$(./scripts/cov.py -u $f -f$s -Y \
              | awk -F '[ /%]+' -v s=$s '
                NR==2 {$1=0; printf "%d/%d %s",$2,$3,s}
                NR==2 && ENVIRON["PREV"]+0 != 0 {
                  printf " (%+.1f%%)",$4-ENVIRON["PREV"]
                }')"
            jq -n '{
              state: "success",
              context: env.CONTEXT,
              description: env.DESCRIPTION,
              target_job: "${{github.job}} (${{matrix.arch}})",
              target_step: env.STEP,
            }' | tee status/$(basename $f .csv)-$s.json
          done
      - name: upload-status-sizes
        if: ${{matrix.arch == 'x86_64'}}
        uses: actions/upload-artifact@v2
        with:
          name: status
          path: status
          retention-days: 1

  # run as many exhaustive tests as fits in GitHub's time limits
  #
  # this grows exponentially, so it doesn't turn out to be that many
  test-pls:
    runs-on: ubuntu-22.04
    strategy:
      fail-fast: false
      matrix:
        pls: [1, 2]

    steps:
      - uses: actions/checkout@v2
      - name: install
        run: |
          # need a few things
          sudo apt-get update -qq
          sudo apt-get install -qq gcc python3 python3-pip
          pip3 install toml
          gcc --version
          python3 --version
      - name: test-pls
        if: ${{matrix.pls <= 1}}
        run: |
          TESTFLAGS="$TESTFLAGS -P${{matrix.pls}}" make test
      # >=2pls takes multiple days to run fully, so we can only
      # run a subset of tests, these are the most important
      - name: test-limited-pls
        if: ${{matrix.pls > 1}}
        run: |
          TESTFLAGS="$TESTFLAGS -P${{matrix.pls}} test_dirs test_relocations" \
            make test

  # run with LFS_NO_INTRINSICS to make sure that works
  test-no-intrinsics:
    runs-on: ubuntu-22.04
    steps:
      - uses: actions/checkout@v2
      - name: install
        run: |
          # need a few things
          sudo apt-get update -qq
          sudo apt-get install -qq gcc python3 python3-pip
          pip3 install toml
          gcc --version
          python3 --version
      - name: test-no-intrinsics
        run: |
          CFLAGS="$CFLAGS -DLFS_NO_INTRINSICS" make test

  # run under Valgrind to check for memory errors
  test-valgrind:
    runs-on: ubuntu-22.04
    steps:
      - uses: actions/checkout@v2
      - name: install
        run: |
          # need a few things
          sudo apt-get update -qq
          sudo apt-get install -qq gcc python3 python3-pip valgrind
          pip3 install toml
          gcc --version
          python3 --version
          valgrind --version
      # Valgrind takes a while with diminishing value, so only test
      # on one geometry
      - name: test-valgrind
        run: |
          TESTFLAGS="$TESTFLAGS --valgrind -Gdefault -Pnone" make test

  # test that compilation is warning free under clang
  # run with Clang, mostly to check for Clang-specific warnings
  test-clang:
    runs-on: ubuntu-22.04
    steps:
      - uses: actions/checkout@v2
      - name: install
        run: |
          # need a few things
          sudo apt-get install -qq clang python3 python3-pip
          pip3 install toml
          clang --version
          python3 --version
      - name: test-clang
        run: |
          # override CFLAGS since Clang does not support -fcallgraph-info
          # and -ftrack-macro-expansions
          make \
            CC=clang \
            CFLAGS="$CFLAGS -MMD -g3 -I. -std=c99 -Wall -Wextra -pedantic" \
            test

  # run benchmarks
  #
  # note there's no real benefit to running these on multiple archs
  bench:
    runs-on: ubuntu-22.04
    steps:
      - uses: actions/checkout@v2
      - name: install
        run: |
          # need a few things
          sudo apt-get update -qq
          sudo apt-get install -qq gcc python3 python3-pip valgrind
          pip3 install toml
          gcc --version
          python3 --version
          valgrind --version
      - name: bench
        run: |
          make bench

          # find bench results
          make lfs.bench.csv
          ./scripts/summary.py lfs.bench.csv \
            -bsuite \
            -freaded=bench_readed \
            -fproged=bench_proged \
            -ferased=bench_erased
          mkdir -p bench
          cp lfs.bench.csv bench/bench.csv

          # find perfbd results
          make lfs.perfbd.csv
          ./scripts/perfbd.py -u lfs.perfbd.csv
          mkdir -p bench
          cp lfs.perfbd.csv bench/perfbd.csv

      # create bench statuses
      - name: upload-bench
        uses: actions/upload-artifact@v2
        with:
          name: bench
          path: bench
      - name: status-bench
        run: |
          mkdir -p status
          f=bench/bench.csv
          for s in readed proged erased
          do
            export STEP="bench"
            export CONTEXT="bench / $s"
            export PREV="$(curl -sS \
              "$GITHUB_API_URL/repos/$GITHUB_REPOSITORY/status/master`
                `?per_page=100" \
              | jq -re 'select(.sha != env.GITHUB_SHA) | .statuses[]
                | select(.context == env.CONTEXT).description
                | capture("(?<prev>[0-9]+)").prev' \
              || echo 0)"
            export DESCRIPTION="$(./scripts/summary.py $f -f$s=bench_$s -Y \
              | awk '
                NR==2 {$1=0; printf "%s B",$NF}
                NR==2 && ENVIRON["PREV"]+0 != 0 {
                  printf " (%+.1f%%)",100*($NF-ENVIRON["PREV"])/ENVIRON["PREV"]
                }')"
            jq -n '{
              state: "success",
              context: env.CONTEXT,
              description: env.DESCRIPTION,
              target_job: "${{github.job}}",
              target_step: env.STEP,
            }' | tee status/$(basename $f .csv)-$s.json
          done
      - name: upload-status-bench
        uses: actions/upload-artifact@v2
        with:
          name: status
          path: status
          retention-days: 1

  # run compatibility tests using the current master as the previous version
  test-compat:
    runs-on: ubuntu-22.04
    steps:
      - uses: actions/checkout@v2
        if: ${{github.event_name == 'pull_request'}}
      # checkout the current pr target into lfsp
      - uses: actions/checkout@v2
        if: ${{github.event_name == 'pull_request'}}
        with:
          ref: ${{github.event.pull_request.base.ref}}
          path: lfsp
      - name: install
        if: ${{github.event_name == 'pull_request'}}
        run: |
          # need a few things
          sudo apt-get update -qq
          sudo apt-get install -qq gcc python3 python3-pip
          pip3 install toml
          gcc --version
          python3 --version
      # adjust prefix of lfsp
      - name: changeprefix
        if: ${{github.event_name == 'pull_request'}}
        run: |
          ./scripts/changeprefix.py lfs lfsp lfsp/*.h lfsp/*.c
      - name: test-compat
        if: ${{github.event_name == 'pull_request'}}
        run: |
          TESTS=tests/test_compat.toml \
            SRC="$(find . lfsp -name '*.c' -maxdepth 1 \
                -and -not -name '*.t.*' \
                -and -not -name '*.b.*')" \
            CFLAGS="-DLFSP=lfsp/lfsp.h" \
            make test

  # self-host with littlefs-fuse for a fuzz-like test
  fuse:
    runs-on: ubuntu-22.04
    if: ${{!endsWith(github.ref, '-prefix')}}
    steps:
      - uses: actions/checkout@v2
      - name: install
        run: |
          # need a few things
          sudo apt-get update -qq
          sudo apt-get install -qq gcc python3 python3-pip libfuse-dev
          sudo pip3 install toml
          gcc --version
          python3 --version
          fusermount -V
      - uses: actions/checkout@v2
        with:
          repository: littlefs-project/littlefs-fuse
          ref: v2
          path: littlefs-fuse
      - name: setup
        run: |
          # copy our new version into littlefs-fuse
          rm -rf littlefs-fuse/littlefs/*
          cp -r $(git ls-tree --name-only HEAD) littlefs-fuse/littlefs

          # setup disk for littlefs-fuse
          mkdir mount
          LOOP=$(sudo losetup -f)
          sudo chmod a+rw $LOOP
          dd if=/dev/zero bs=512 count=128K of=disk
          losetup $LOOP disk
          echo "LOOP=$LOOP" >> $GITHUB_ENV
      - name: test
        run: |
          # self-host test
          make -C littlefs-fuse

          littlefs-fuse/lfs2 --format $LOOP
          littlefs-fuse/lfs2 $LOOP mount

          ls mount
          mkdir mount/littlefs
          cp -r $(git ls-tree --name-only HEAD) mount/littlefs
          cd mount/littlefs
          stat .
          ls -flh
          make -B test-runner
          make -B test

  # test migration using littlefs-fuse
  migrate:
    runs-on: ubuntu-22.04
    if: ${{!endsWith(github.ref, '-prefix')}}
    steps:
      - uses: actions/checkout@v2
      - name: install
        run: |
          # need a few things
          sudo apt-get update -qq
          sudo apt-get install -qq gcc python3 python3-pip libfuse-dev
          sudo pip3 install toml
          gcc --version
          python3 --version
          fusermount -V
      - uses: actions/checkout@v2
        with:
          repository: littlefs-project/littlefs-fuse
          ref: v2
          path: v2
      - uses: actions/checkout@v2
        with:
          repository: littlefs-project/littlefs-fuse
          ref: v1
          path: v1
      - name: setup
        run: |
          # copy our new version into littlefs-fuse
          rm -rf v2/littlefs/*
          cp -r $(git ls-tree --name-only HEAD) v2/littlefs

          # setup disk for littlefs-fuse
          mkdir mount
          LOOP=$(sudo losetup -f)
          sudo chmod a+rw $LOOP
          dd if=/dev/zero bs=512 count=128K of=disk
          losetup $LOOP disk
          echo "LOOP=$LOOP" >> $GITHUB_ENV
      - name: test
        run: |
          # compile v1 and v2
          make -C v1
          make -C v2

          # run self-host test with v1
          v1/lfs2 --format $LOOP
          v1/lfs2 $LOOP mount

          ls mount
          mkdir mount/littlefs
          cp -r $(git ls-tree --name-only HEAD) mount/littlefs
          cd mount/littlefs
          stat .
          ls -flh
          make -B test-runner
          make -B test

          # attempt to migrate
          cd ../..
          fusermount -u mount

          v2/lfs2 --migrate $LOOP
          v2/lfs2 $LOOP mount

          # run self-host test with v2 right where we left off
          ls mount
          cd mount/littlefs
          stat .
          ls -flh
          make -B test-runner
          make -B test

  # status related tasks that run after tests
  status:
    runs-on: ubuntu-22.04
    needs: [test, bench]
    steps:
      - uses: actions/checkout@v2
        if: ${{github.event_name == 'pull_request'}}
      - name: install
        if: ${{github.event_name == 'pull_request'}}
        run: |
          # need a few things
          sudo apt-get install -qq gcc python3 python3-pip
          pip3 install toml
          gcc --version
          python3 --version
      - uses: actions/download-artifact@v2
        if: ${{github.event_name == 'pull_request'}}
        continue-on-error: true
        with:
          name: sizes
          path: sizes
      - uses: actions/download-artifact@v2
        if: ${{github.event_name == 'pull_request'}}
        continue-on-error: true
        with:
          name: cov
          path: cov
      - uses: actions/download-artifact@v2
        if: ${{github.event_name == 'pull_request'}}
        continue-on-error: true
        with:
          name: bench
          path: bench

      # try to find results from tests
      - name: create-table
        if: ${{github.event_name == 'pull_request'}}
        run: |
          # compare against pull-request target
          curl -sS \
            "$GITHUB_API_URL/repos/$GITHUB_REPOSITORY/status/`
              `${{github.event.pull_request.base.ref}}`
              `?per_page=100" \
            | jq -re 'select(.sha != env.GITHUB_SHA) | .statuses[]' \
            >> prev-status.json \
            || true

          # build table for GitHub
          declare -A table

          # sizes table
          i=0
          j=0
          for c in "" readonly threadsafe migrate error-asserts
          do
            # per-config results
            c_or_default=${c:-default}
            c_camel=${c_or_default^}
            table[$i,$j]=$c_camel
            ((j+=1))

            for s in code stack structs
            do
              f=sizes/thumb${c:+-$c}.$s.csv
              [ -e $f ] && table[$i,$j]=$( \
                export PREV="$(jq -re '
                    select(.context == "'"sizes (thumb${c:+, $c}) / $s"'").description
                    | capture("(?<prev>[0-9∞]+)").prev' \
                  prev-status.json || echo 0)"
                ./scripts/summary.py $f --max=stack_limit -Y \
                  | awk '
                    NR==2 {$1=0; printf "%s B",$NF}
                    NR==2 && ENVIRON["PREV"]+0 != 0 {
                      printf " (%+.1f%%)",100*($NF-ENVIRON["PREV"])/ENVIRON["PREV"]
                    }' \
                  | sed -e 's/ /\&nbsp;/g')
              ((j+=1))
            done
            ((j=0, i+=1))
          done

          # coverage table
          i=0
          j=4
          for s in lines branches
          do
            table[$i,$j]=${s^}
            ((j+=1))

            f=cov/cov.csv
            [ -e $f ] && table[$i,$j]=$( \
              export PREV="$(jq -re '
                  select(.context == "'"cov / $s"'").description
                  | capture("(?<prev_a>[0-9]+)/(?<prev_b>[0-9]+)")
                  | 100*((.prev_a|tonumber) / (.prev_b|tonumber))' \
                prev-status.json || echo 0)"
              ./scripts/cov.py -u $f -f$s -Y \
                | awk -F '[ /%]+' -v s=$s '
                  NR==2 {$1=0; printf "%d/%d %s",$2,$3,s}
                  NR==2 && ENVIRON["PREV"]+0 != 0 {
                    printf " (%+.1f%%)",$4-ENVIRON["PREV"]
                  }' \
                | sed -e 's/ /\&nbsp;/g')
            ((j=4, i+=1))
          done

          # benchmark table
          i=3
          j=4
          for s in readed proged erased
          do
            table[$i,$j]=${s^}
            ((j+=1))

            f=bench/bench.csv
            [ -e $f ] && table[$i,$j]=$( \
              export PREV="$(jq -re '
                  select(.context == "'"bench / $s"'").description
                  | capture("(?<prev>[0-9]+)").prev' \
                prev-status.json || echo 0)"
              ./scripts/summary.py $f -f$s=bench_$s -Y \
                | awk '
                  NR==2 {$1=0; printf "%s B",$NF}
                  NR==2 && ENVIRON["PREV"]+0 != 0 {
                    printf " (%+.1f%%)",100*($NF-ENVIRON["PREV"])/ENVIRON["PREV"]
                  }' \
                | sed -e 's/ /\&nbsp;/g')
            ((j=4, i+=1))
          done

          # build the actual table
          echo "|   | Code | Stack | Structs |   | Coverage |" >> table.txt
          echo "|:--|-----:|------:|--------:|:--|---------:|" >> table.txt
          for ((i=0; i<6; i++))
          do
            echo -n "|" >> table.txt
            for ((j=0; j<6; j++))
            do
              echo -n " " >> table.txt
              [[ i -eq 2 && j -eq 5 ]] && echo -n "**Benchmarks**" >> table.txt
              echo -n "${table[$i,$j]:-}" >> table.txt
              echo -n " |" >> table.txt
            done
            echo >> table.txt
          done

          cat table.txt

      # create a bot comment for successful runs on pull requests
      - name: create-comment
        if: ${{github.event_name == 'pull_request'}}
        run: |
          touch comment.txt
          echo "<details>" >> comment.txt
          echo "<summary>" >> comment.txt
          echo "Tests passed ✓, `
            `Code: $(awk 'NR==3 {print $4}' table.txt || true), `
            `Stack: $(awk 'NR==3 {print $6}' table.txt || true), `
            `Structs: $(awk 'NR==3 {print $8}' table.txt || true)" \
            >> comment.txt
          echo "</summary>" >> comment.txt
          echo >> comment.txt
          [ -e table.txt ] && cat table.txt >> comment.txt
          echo >> comment.txt
          echo "</details>" >> comment.txt
          cat comment.txt

          mkdir -p comment
          jq -n --rawfile comment comment.txt '{
            number: ${{github.event.number}},
            body: $comment,
          }' | tee comment/comment.json
      - name: upload-comment
        uses: actions/upload-artifact@v2
        with:
          name: comment
          path: comment
          retention-days: 1
    <|MERGE_RESOLUTION|>--- conflicted
+++ resolved
@@ -88,61 +88,6 @@
             make all
           rm test.c
 
-<<<<<<< HEAD
-      # test configurations
-      # normal+reentrant tests
-      - name: test-default
-        run: |
-          make clean
-          make test TESTFLAGS+="-nrk"
-      # NOR flash: read/prog = 1 block = 4KiB
-      - name: test-nor
-        run: |
-          make clean
-          make test TESTFLAGS+="-nrk \
-            -DLFS2_READ_SIZE=1 -DLFS2_BLOCK_SIZE=4096"
-      # SD/eMMC: read/prog = 512 block = 512
-      - name: test-emmc
-        run: |
-          make clean
-          make test TESTFLAGS+="-nrk \
-            -DLFS2_READ_SIZE=512 -DLFS2_BLOCK_SIZE=512"
-      # NAND flash: read/prog = 4KiB block = 32KiB
-      - name: test-nand
-        run: |
-          make clean
-          make test TESTFLAGS+="-nrk \
-            -DLFS2_READ_SIZE=4096 -DLFS2_BLOCK_SIZE=\(32*1024\)"
-      # other extreme geometries that are useful for various corner cases
-      - name: test-no-intrinsics
-        run: |
-          make clean
-          make test TESTFLAGS+="-nrk \
-            -DLFS2_NO_INTRINSICS"
-      - name: test-byte-writes
-        # it just takes too long to test byte-level writes when in qemu,
-        # should be plenty covered by the other configurations
-        if: ${{matrix.arch == 'x86_64'}}
-        run: |
-          make clean
-          make test TESTFLAGS+="-nrk \
-            -DLFS2_READ_SIZE=1 -DLFS2_CACHE_SIZE=1"
-      - name: test-block-cycles
-        run: |
-          make clean
-          make test TESTFLAGS+="-nrk \
-            -DLFS2_BLOCK_CYCLES=1"
-      - name: test-odd-block-count
-        run: |
-          make clean
-          make test TESTFLAGS+="-nrk \
-            -DLFS2_BLOCK_COUNT=1023 -DLFS2_LOOKAHEAD_SIZE=256"
-      - name: test-odd-block-size
-        run: |
-          make clean
-          make test TESTFLAGS+="-nrk \
-            -DLFS2_READ_SIZE=11 -DLFS2_BLOCK_SIZE=704"
-=======
       # run the tests!
       - name: test
         run: |
@@ -157,116 +102,115 @@
       - name: cov
         if: ${{matrix.arch == 'x86_64'}}
         run: |
-          make lfs.cov.csv
-          ./scripts/cov.py -u lfs.cov.csv
+          make lfs2.cov.csv
+          ./scripts/cov.py -u lfs2.cov.csv
           mkdir -p cov
-          cp lfs.cov.csv cov/cov.csv
+          cp lfs2.cov.csv cov/cov.csv
 
       # find compile-time measurements
       - name: sizes
         run: |
           make clean
           CFLAGS="$CFLAGS \
-            -DLFS_NO_ASSERT \
-            -DLFS_NO_DEBUG \
-            -DLFS_NO_WARN \
-            -DLFS_NO_ERROR" \
-            make lfs.code.csv lfs.data.csv lfs.stack.csv lfs.structs.csv
-          ./scripts/structs.py -u lfs.structs.csv
-          ./scripts/summary.py lfs.code.csv lfs.data.csv lfs.stack.csv \
+            -DLFS2_NO_ASSERT \
+            -DLFS2_NO_DEBUG \
+            -DLFS2_NO_WARN \
+            -DLFS2_NO_ERROR" \
+            make lfs2.code.csv lfs2.data.csv lfs2.stack.csv lfs2.structs.csv
+          ./scripts/structs.py -u lfs2.structs.csv
+          ./scripts/summary.py lfs2.code.csv lfs2.data.csv lfs2.stack.csv \
             -bfunction \
             -fcode=code_size \
             -fdata=data_size \
             -fstack=stack_limit --max=stack_limit
           mkdir -p sizes
-          cp lfs.code.csv sizes/${{matrix.arch}}.code.csv
-          cp lfs.data.csv sizes/${{matrix.arch}}.data.csv
-          cp lfs.stack.csv sizes/${{matrix.arch}}.stack.csv
-          cp lfs.structs.csv sizes/${{matrix.arch}}.structs.csv
+          cp lfs2.code.csv sizes/${{matrix.arch}}.code.csv
+          cp lfs2.data.csv sizes/${{matrix.arch}}.data.csv
+          cp lfs2.stack.csv sizes/${{matrix.arch}}.stack.csv
+          cp lfs2.structs.csv sizes/${{matrix.arch}}.structs.csv
       - name: sizes-readonly
         run: |
           make clean
           CFLAGS="$CFLAGS \
-            -DLFS_NO_ASSERT \
-            -DLFS_NO_DEBUG \
-            -DLFS_NO_WARN \
-            -DLFS_NO_ERROR \
-            -DLFS_READONLY" \
-            make lfs.code.csv lfs.data.csv lfs.stack.csv lfs.structs.csv
-          ./scripts/structs.py -u lfs.structs.csv
-          ./scripts/summary.py lfs.code.csv lfs.data.csv lfs.stack.csv \
+            -DLFS2_NO_ASSERT \
+            -DLFS2_NO_DEBUG \
+            -DLFS2_NO_WARN \
+            -DLFS2_NO_ERROR \
+            -DLFS2_READONLY" \
+            make lfs2.code.csv lfs2.data.csv lfs2.stack.csv lfs2.structs.csv
+          ./scripts/structs.py -u lfs2.structs.csv
+          ./scripts/summary.py lfs2.code.csv lfs2.data.csv lfs2.stack.csv \
             -bfunction \
             -fcode=code_size \
             -fdata=data_size \
             -fstack=stack_limit --max=stack_limit
           mkdir -p sizes
-          cp lfs.code.csv sizes/${{matrix.arch}}-readonly.code.csv
-          cp lfs.data.csv sizes/${{matrix.arch}}-readonly.data.csv
-          cp lfs.stack.csv sizes/${{matrix.arch}}-readonly.stack.csv
-          cp lfs.structs.csv sizes/${{matrix.arch}}-readonly.structs.csv
+          cp lfs2.code.csv sizes/${{matrix.arch}}-readonly.code.csv
+          cp lfs2.data.csv sizes/${{matrix.arch}}-readonly.data.csv
+          cp lfs2.stack.csv sizes/${{matrix.arch}}-readonly.stack.csv
+          cp lfs2.structs.csv sizes/${{matrix.arch}}-readonly.structs.csv
       - name: sizes-threadsafe
         run: |
           make clean
           CFLAGS="$CFLAGS \
-            -DLFS_NO_ASSERT \
-            -DLFS_NO_DEBUG \
-            -DLFS_NO_WARN \
-            -DLFS_NO_ERROR \
-            -DLFS_THREADSAFE" \
-            make lfs.code.csv lfs.data.csv lfs.stack.csv lfs.structs.csv
-          ./scripts/structs.py -u lfs.structs.csv
-          ./scripts/summary.py lfs.code.csv lfs.data.csv lfs.stack.csv \
+            -DLFS2_NO_ASSERT \
+            -DLFS2_NO_DEBUG \
+            -DLFS2_NO_WARN \
+            -DLFS2_NO_ERROR \
+            -DLFS2_THREADSAFE" \
+            make lfs2.code.csv lfs2.data.csv lfs2.stack.csv lfs2.structs.csv
+          ./scripts/structs.py -u lfs2.structs.csv
+          ./scripts/summary.py lfs2.code.csv lfs2.data.csv lfs2.stack.csv \
             -bfunction \
             -fcode=code_size \
             -fdata=data_size \
             -fstack=stack_limit --max=stack_limit
           mkdir -p sizes
-          cp lfs.code.csv sizes/${{matrix.arch}}-threadsafe.code.csv
-          cp lfs.data.csv sizes/${{matrix.arch}}-threadsafe.data.csv
-          cp lfs.stack.csv sizes/${{matrix.arch}}-threadsafe.stack.csv
-          cp lfs.structs.csv sizes/${{matrix.arch}}-threadsafe.structs.csv
+          cp lfs2.code.csv sizes/${{matrix.arch}}-threadsafe.code.csv
+          cp lfs2.data.csv sizes/${{matrix.arch}}-threadsafe.data.csv
+          cp lfs2.stack.csv sizes/${{matrix.arch}}-threadsafe.stack.csv
+          cp lfs2.structs.csv sizes/${{matrix.arch}}-threadsafe.structs.csv
       - name: sizes-migrate
         run: |
           make clean
           CFLAGS="$CFLAGS \
-            -DLFS_NO_ASSERT \
-            -DLFS_NO_DEBUG \
-            -DLFS_NO_WARN \
-            -DLFS_NO_ERROR \
-            -DLFS_MIGRATE" \
-            make lfs.code.csv lfs.data.csv lfs.stack.csv lfs.structs.csv
-          ./scripts/structs.py -u lfs.structs.csv
-          ./scripts/summary.py lfs.code.csv lfs.data.csv lfs.stack.csv \
+            -DLFS2_NO_ASSERT \
+            -DLFS2_NO_DEBUG \
+            -DLFS2_NO_WARN \
+            -DLFS2_NO_ERROR \
+            -DLFS2_MIGRATE" \
+            make lfs2.code.csv lfs2.data.csv lfs2.stack.csv lfs2.structs.csv
+          ./scripts/structs.py -u lfs2.structs.csv
+          ./scripts/summary.py lfs2.code.csv lfs2.data.csv lfs2.stack.csv \
             -bfunction \
             -fcode=code_size \
             -fdata=data_size \
             -fstack=stack_limit --max=stack_limit
           mkdir -p sizes
-          cp lfs.code.csv sizes/${{matrix.arch}}-migrate.code.csv
-          cp lfs.data.csv sizes/${{matrix.arch}}-migrate.data.csv
-          cp lfs.stack.csv sizes/${{matrix.arch}}-migrate.stack.csv
-          cp lfs.structs.csv sizes/${{matrix.arch}}-migrate.structs.csv
+          cp lfs2.code.csv sizes/${{matrix.arch}}-migrate.code.csv
+          cp lfs2.data.csv sizes/${{matrix.arch}}-migrate.data.csv
+          cp lfs2.stack.csv sizes/${{matrix.arch}}-migrate.stack.csv
+          cp lfs2.structs.csv sizes/${{matrix.arch}}-migrate.structs.csv
       - name: sizes-error-asserts
         run: |
           make clean
           CFLAGS="$CFLAGS \
-            -DLFS_NO_DEBUG \
-            -DLFS_NO_WARN \
-            -DLFS_NO_ERROR \
-            -D'LFS_ASSERT(test)=do {if(!(test)) {return -1;}} while(0)'" \
-            make lfs.code.csv lfs.data.csv lfs.stack.csv lfs.structs.csv
-          ./scripts/structs.py -u lfs.structs.csv
-          ./scripts/summary.py lfs.code.csv lfs.data.csv lfs.stack.csv \
+            -DLFS2_NO_DEBUG \
+            -DLFS2_NO_WARN \
+            -DLFS2_NO_ERROR \
+            -D'LFS2_ASSERT(test)=do {if(!(test)) {return -1;}} while(0)'" \
+            make lfs2.code.csv lfs2.data.csv lfs2.stack.csv lfs2.structs.csv
+          ./scripts/structs.py -u lfs2.structs.csv
+          ./scripts/summary.py lfs2.code.csv lfs2.data.csv lfs2.stack.csv \
             -bfunction \
             -fcode=code_size \
             -fdata=data_size \
             -fstack=stack_limit --max=stack_limit
           mkdir -p sizes
-          cp lfs.code.csv sizes/${{matrix.arch}}-error-asserts.code.csv
-          cp lfs.data.csv sizes/${{matrix.arch}}-error-asserts.data.csv
-          cp lfs.stack.csv sizes/${{matrix.arch}}-error-asserts.stack.csv
-          cp lfs.structs.csv sizes/${{matrix.arch}}-error-asserts.structs.csv
->>>>>>> ec3ec86b
+          cp lfs2.code.csv sizes/${{matrix.arch}}-error-asserts.code.csv
+          cp lfs2.data.csv sizes/${{matrix.arch}}-error-asserts.data.csv
+          cp lfs2.stack.csv sizes/${{matrix.arch}}-error-asserts.stack.csv
+          cp lfs2.structs.csv sizes/${{matrix.arch}}-error-asserts.structs.csv
 
       # create size statuses
       - name: upload-sizes
@@ -276,70 +220,6 @@
           path: sizes
       - name: status-sizes
         run: |
-<<<<<<< HEAD
-          mkdir -p results
-          make clean
-          make lfs2.csv \
-            CFLAGS+=" \
-              -DLFS2_NO_ASSERT \
-              -DLFS2_NO_DEBUG \
-              -DLFS2_NO_WARN \
-              -DLFS2_NO_ERROR"
-          cp lfs2.csv results/${{matrix.arch}}.csv
-          ./scripts/summary.py results/${{matrix.arch}}.csv
-      - name: results-readonly
-        run: |
-          mkdir -p results
-          make clean
-          make lfs2.csv \
-            CFLAGS+=" \
-              -DLFS2_NO_ASSERT \
-              -DLFS2_NO_DEBUG \
-              -DLFS2_NO_WARN \
-              -DLFS2_NO_ERROR \
-              -DLFS2_READONLY"
-          cp lfs2.csv results/${{matrix.arch}}-readonly.csv
-          ./scripts/summary.py results/${{matrix.arch}}-readonly.csv
-      - name: results-threadsafe
-        run: |
-          mkdir -p results
-          make clean
-          make lfs2.csv \
-            CFLAGS+=" \
-              -DLFS2_NO_ASSERT \
-              -DLFS2_NO_DEBUG \
-              -DLFS2_NO_WARN \
-              -DLFS2_NO_ERROR \
-              -DLFS2_THREADSAFE"
-          cp lfs2.csv results/${{matrix.arch}}-threadsafe.csv
-          ./scripts/summary.py results/${{matrix.arch}}-threadsafe.csv
-      - name: results-migrate
-        run: |
-          mkdir -p results
-          make clean
-          make lfs2.csv \
-            CFLAGS+=" \
-              -DLFS2_NO_ASSERT \
-              -DLFS2_NO_DEBUG \
-              -DLFS2_NO_WARN \
-              -DLFS2_NO_ERROR \
-              -DLFS2_MIGRATE"
-          cp lfs2.csv results/${{matrix.arch}}-migrate.csv
-          ./scripts/summary.py results/${{matrix.arch}}-migrate.csv
-      - name: results-error-asserts
-        run: |
-          mkdir -p results
-          make clean
-          make lfs2.csv \
-            CFLAGS+=" \
-              -DLFS2_NO_DEBUG \
-              -DLFS2_NO_WARN \
-              -DLFS2_NO_ERROR \
-              -D'LFS2_ASSERT(test)=do {if(!(test)) {return -1;}} while(0)'"
-          cp lfs2.csv results/${{matrix.arch}}-error-asserts.csv
-          ./scripts/summary.py results/${{matrix.arch}}-error-asserts.csv
-      - name: upload-results
-=======
           mkdir -p status
           for f in $(shopt -s nullglob ; echo sizes/*.csv)
           do
@@ -372,7 +252,6 @@
             }' | tee status/$(basename $f .csv).json
           done
       - name: upload-status-sizes
->>>>>>> ec3ec86b
         uses: actions/upload-artifact@v2
         with:
           name: status
@@ -457,7 +336,7 @@
           TESTFLAGS="$TESTFLAGS -P${{matrix.pls}} test_dirs test_relocations" \
             make test
 
-  # run with LFS_NO_INTRINSICS to make sure that works
+  # run with LFS2_NO_INTRINSICS to make sure that works
   test-no-intrinsics:
     runs-on: ubuntu-22.04
     steps:
@@ -472,7 +351,7 @@
           python3 --version
       - name: test-no-intrinsics
         run: |
-          CFLAGS="$CFLAGS -DLFS_NO_INTRINSICS" make test
+          CFLAGS="$CFLAGS -DLFS2_NO_INTRINSICS" make test
 
   # run under Valgrind to check for memory errors
   test-valgrind:
@@ -537,20 +416,20 @@
           make bench
 
           # find bench results
-          make lfs.bench.csv
-          ./scripts/summary.py lfs.bench.csv \
+          make lfs2.bench.csv
+          ./scripts/summary.py lfs2.bench.csv \
             -bsuite \
             -freaded=bench_readed \
             -fproged=bench_proged \
             -ferased=bench_erased
           mkdir -p bench
-          cp lfs.bench.csv bench/bench.csv
+          cp lfs2.bench.csv bench/bench.csv
 
           # find perfbd results
-          make lfs.perfbd.csv
-          ./scripts/perfbd.py -u lfs.perfbd.csv
+          make lfs2.perfbd.csv
+          ./scripts/perfbd.py -u lfs2.perfbd.csv
           mkdir -p bench
-          cp lfs.perfbd.csv bench/perfbd.csv
+          cp lfs2.perfbd.csv bench/perfbd.csv
 
       # create bench statuses
       - name: upload-bench
@@ -600,12 +479,12 @@
     steps:
       - uses: actions/checkout@v2
         if: ${{github.event_name == 'pull_request'}}
-      # checkout the current pr target into lfsp
+      # checkout the current pr target into lfs2p
       - uses: actions/checkout@v2
         if: ${{github.event_name == 'pull_request'}}
         with:
           ref: ${{github.event.pull_request.base.ref}}
-          path: lfsp
+          path: lfs2p
       - name: install
         if: ${{github.event_name == 'pull_request'}}
         run: |
@@ -615,19 +494,19 @@
           pip3 install toml
           gcc --version
           python3 --version
-      # adjust prefix of lfsp
+      # adjust prefix of lfs2p
       - name: changeprefix
         if: ${{github.event_name == 'pull_request'}}
         run: |
-          ./scripts/changeprefix.py lfs lfsp lfsp/*.h lfsp/*.c
+          ./scripts/changeprefix.py lfs2 lfs2p lfs2p/*.h lfs2p/*.c
       - name: test-compat
         if: ${{github.event_name == 'pull_request'}}
         run: |
           TESTS=tests/test_compat.toml \
-            SRC="$(find . lfsp -name '*.c' -maxdepth 1 \
+            SRC="$(find . lfs2p -name '*.c' -maxdepth 1 \
                 -and -not -name '*.t.*' \
                 -and -not -name '*.b.*')" \
-            CFLAGS="-DLFSP=lfsp/lfsp.h" \
+            CFLAGS="-DLFS2P=lfs2p/lfs2p.h" \
             make test
 
   # self-host with littlefs-fuse for a fuzz-like test
