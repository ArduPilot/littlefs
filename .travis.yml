# Environment variables
env:
  global:
    - CFLAGS=-Werror

# Common test script
script:
  # make sure example can at least compile
  - sed -n '/``` c/,/```/{/```/d; p;}' README.md > test.c &&
    make all CFLAGS+="
        -Duser_provided_block_device_read=NULL
        -Duser_provided_block_device_prog=NULL
        -Duser_provided_block_device_erase=NULL
        -Duser_provided_block_device_sync=NULL
        -include stdio.h"

  # run tests
  - make test QUIET=1

  # run tests with a few different configurations
  - make test QUIET=1 CFLAGS+="-DLFS_READ_SIZE=1      -DLFS_CACHE_SIZE=4"
  - make test QUIET=1 CFLAGS+="-DLFS_READ_SIZE=512    -DLFS_CACHE_SIZE=512 -DLFS_BLOCK_CYCLES=16"
  - make test QUIET=1 CFLAGS+="-DLFS_BLOCK_COUNT=1023 -DLFS_LOOKAHEAD_SIZE=256"

  - make clean test QUIET=1 CFLAGS+="-DLFS_INLINE_MAX=0"
  - make clean test QUIET=1 CFLAGS+="-DLFS_NO_INTRINSICS"

  # compile and find the code size with the smallest configuration
  - make clean size
        OBJ="$(ls lfs*.o | tr '\n' ' ')"
        CFLAGS+="-DLFS_NO_ASSERT -DLFS_NO_DEBUG -DLFS_NO_WARN -DLFS_NO_ERROR"
        | tee sizes

  # update status if we succeeded, compare with master if possible
  - |
    if [ "$TRAVIS_TEST_RESULT" -eq 0 ]
    then
        CURR=$(tail -n1 sizes | awk '{print $1}')
        PREV=$(curl -u "$GEKY_BOT_STATUSES" https://api.github.com/repos/$TRAVIS_REPO_SLUG/status/master \
            | jq -re "select(.sha != \"$TRAVIS_COMMIT\")
                | .statuses[] | select(.context == \"$STAGE/$NAME\").description
                | capture(\"code size is (?<size>[0-9]+)\").size" \
            || echo 0)

        STATUS="Passed, code size is ${CURR}B"
        if [ "$PREV" -ne 0 ]
        then
            STATUS="$STATUS ($(python -c "print '%+.2f' % (100*($CURR-$PREV)/$PREV.0)")%)"
        fi
    fi

# CI matrix
jobs:
  include:
    # native testing
    - stage: test
      env:
        - STAGE=test
        - NAME=littlefs-x86

    # cross-compile with ARM (thumb mode)
    - stage: test
      env:
        - STAGE=test
        - NAME=littlefs-arm
        - CC="arm-linux-gnueabi-gcc --static -mthumb"
        - EXEC="qemu-arm"
      install:
        - sudo apt-get install gcc-arm-linux-gnueabi qemu-user
        - arm-linux-gnueabi-gcc --version
        - qemu-arm -version

    # cross-compile with PowerPC
    - stage: test
      env:
        - STAGE=test
        - NAME=littlefs-powerpc
        - CC="powerpc-linux-gnu-gcc --static"
        - EXEC="qemu-ppc"
      install:
        - sudo apt-get install gcc-powerpc-linux-gnu qemu-user
        - powerpc-linux-gnu-gcc --version
        - qemu-ppc -version

    # cross-compile with MIPS
    - stage: test
      env:
        - STAGE=test
        - NAME=littlefs-mips
        - CC="mips-linux-gnu-gcc --static"
        - EXEC="qemu-mips"
      install:
        - sudo add-apt-repository -y "deb http://archive.ubuntu.com/ubuntu/ xenial main universe"
        - sudo apt-get -qq update
        - sudo apt-get install gcc-mips-linux-gnu qemu-user
        - mips-linux-gnu-gcc --version
        - qemu-mips -version

    # self-host with littlefs-fuse for fuzz test
    - stage: test
      env:
        - STAGE=test
        - NAME=littlefs-fuse
      if: branch !~ -prefix$
      install:
        - sudo apt-get install libfuse-dev
        - git clone --depth 1 https://github.com/geky/littlefs-fuse -b v2-alpha
        - fusermount -V
        - gcc --version
      before_script:
        # setup disk for littlefs-fuse
        - rm -rf littlefs-fuse/littlefs/*
        - cp -r $(git ls-tree --name-only HEAD) littlefs-fuse/littlefs

        - mkdir mount
        - sudo chmod a+rw /dev/loop0
        - dd if=/dev/zero bs=512 count=4096 of=disk
        - losetup /dev/loop0 disk
      script:
        # self-host test
        - make -C littlefs-fuse

        - littlefs-fuse/lfs --format /dev/loop0
        - littlefs-fuse/lfs /dev/loop0 mount

        - ls mount
        - mkdir mount/littlefs
        - cp -r $(git ls-tree --name-only HEAD) mount/littlefs
        - cd mount/littlefs
        - stat .
        - ls -flh
        - make -B test_dirs test_files QUIET=1

<<<<<<< HEAD
    # self-host with littlefs-fuse for fuzz test
    - stage: test
      env:
        - STAGE=test
        - NAME=littlefs-migration
      install:
        - sudo apt-get install libfuse-dev
        - git clone --depth 1 https://github.com/geky/littlefs-fuse -b v2-alpha v2
        - git clone --depth 1 https://github.com/geky/littlefs-fuse v1
        - fusermount -V
        - gcc --version
      before_script:
        # setup disk for littlefs-fuse
        - rm -rf v2/littlefs/*
        - cp -r $(git ls-tree --name-only HEAD) v2/littlefs

        - mkdir mount
        - sudo chmod a+rw /dev/loop0
        - dd if=/dev/zero bs=512 count=4096 of=disk
        - losetup /dev/loop0 disk
      script:
        # compile v1 and v2
        - make -C v1
        - make -C v2

        # run self-host test with v1
        - v1/lfs --format /dev/loop0
        - v1/lfs /dev/loop0 mount

        - ls mount
        - mkdir mount/littlefs
        - cp -r $(git ls-tree --name-only HEAD) mount/littlefs
        - cd mount/littlefs
        - stat .
        - ls -flh
        - make -B test_dirs test_files QUIET=1

        # attempt to migrate
        - cd ../..
        - fusermount -u mount

        - v2/lfs --migrate /dev/loop0
        - v2/lfs /dev/loop0 mount

        # run self-host test with v2 right where we left off
        - ls mount
        - cd mount/littlefs
        - stat .
        - ls -flh
        - make -B test_dirs test_files QUIET=1

=======
>>>>>>> 7e110b44
    # Automatically create releases
    - stage: deploy
      env:
        - STAGE=deploy
        - NAME=deploy
      script:
        - |
          bash << 'SCRIPT'
          set -ev
          # Find version defined in lfs.h
          LFS_VERSION=$(grep -ox '#define LFS_VERSION .*' lfs.h | cut -d ' ' -f3)
          LFS_VERSION_MAJOR=$((0xffff & ($LFS_VERSION >> 16)))
          LFS_VERSION_MINOR=$((0xffff & ($LFS_VERSION >>  0)))
          # Grab latests patch from repo tags, default to 0, needs finagling
          # to get past github's pagination api
          PREV_URL=https://api.github.com/repos/$TRAVIS_REPO_SLUG/git/refs/tags/v$LFS_VERSION_MAJOR.$LFS_VERSION_MINOR.
          PREV_URL=$(curl -u "$GEKY_BOT_RELEASES" "$PREV_URL" -I \
              | sed -n '/^Link/{s/.*<\(.*\)>; rel="last"/\1/;p;q0};$q1' \
              || echo $PREV_URL)
          LFS_VERSION_PATCH=$(curl -u "$GEKY_BOT_RELEASES" "$PREV_URL" \
              | jq 'map(.ref | match("\\bv.*\\..*\\.(.*)$";"g")
                  .captures[].string | tonumber) | max + 1' \
              || echo 0)
          # We have our new version
          LFS_VERSION="v$LFS_VERSION_MAJOR.$LFS_VERSION_MINOR.$LFS_VERSION_PATCH"
          echo "VERSION $LFS_VERSION"
          # Check that we're the most recent commit
          CURRENT_COMMIT=$(curl -f -u "$GEKY_BOT_RELEASES" \
              https://api.github.com/repos/$TRAVIS_REPO_SLUG/commits/master \
              | jq -re '.sha')
          [ "$TRAVIS_COMMIT" == "$CURRENT_COMMIT" ] || exit 0
          # Create major branch
          git branch v$LFS_VERSION_MAJOR HEAD
          # Create major prefix branch
          git config user.name "geky bot"
          git config user.email "bot@geky.net"
          git fetch https://github.com/$TRAVIS_REPO_SLUG.git \
              --depth=50 v$LFS_VERSION_MAJOR-prefix || true
          ./scripts/prefix.py lfs$LFS_VERSION_MAJOR
          git branch v$LFS_VERSION_MAJOR-prefix $( \
              git commit-tree $(git write-tree) \
                  $(git rev-parse --verify -q FETCH_HEAD | sed -e 's/^/-p /') \
                  -p HEAD \
                  -m "Generated v$LFS_VERSION_MAJOR prefixes")
          git reset --hard
          # Update major version branches (vN and vN-prefix)
          git push https://$GEKY_BOT_RELEASES@github.com/$TRAVIS_REPO_SLUG.git \
              v$LFS_VERSION_MAJOR \
              v$LFS_VERSION_MAJOR-prefix
          # Create patch version tag (vN.N.N)
          curl -f -u "$GEKY_BOT_RELEASES" -X POST \
              https://api.github.com/repos/$TRAVIS_REPO_SLUG/git/refs \
              -d "{
                  \"ref\": \"refs/tags/$LFS_VERSION\",
                  \"sha\": \"$TRAVIS_COMMIT\"
              }"
          # Create minor release?
          [[ "$LFS_VERSION" == *.0 ]] || exit 0
          # Build release notes
          PREV=$(git tag --sort=-v:refname -l "v*.0" | head -1)
          if [ ! -z "$PREV" ]
          then
              echo "PREV $PREV"
              CHANGES=$'### Changes\n\n'$( \
                  git log --oneline $PREV.. --grep='^Merge' --invert-grep)
              printf "CHANGES\n%s\n\n" "$CHANGES"
          fi
          # Create the release
          curl -f -u "$GEKY_BOT_RELEASES" -X POST \
              https://api.github.com/repos/$TRAVIS_REPO_SLUG/releases \
              -d "{
                  \"tag_name\": \"$LFS_VERSION\",
                  \"name\": \"${LFS_VERSION%.0}\",
                  \"draft\": true,
                  \"body\": $(jq -sR '.' <<< "$CHANGES")
              }" #"
          SCRIPT

# Manage statuses
before_install:
  - |
    curl -u "$GEKY_BOT_STATUSES" -X POST \
        https://api.github.com/repos/$TRAVIS_REPO_SLUG/statuses/${TRAVIS_PULL_REQUEST_SHA:-$TRAVIS_COMMIT} \
        -d "{
            \"context\": \"$STAGE/$NAME\",
            \"state\": \"pending\",
            \"description\": \"${STATUS:-In progress}\",
            \"target_url\": \"https://travis-ci.org/$TRAVIS_REPO_SLUG/jobs/$TRAVIS_JOB_ID\"
        }"

after_failure:
  - |
    curl -u "$GEKY_BOT_STATUSES" -X POST \
        https://api.github.com/repos/$TRAVIS_REPO_SLUG/statuses/${TRAVIS_PULL_REQUEST_SHA:-$TRAVIS_COMMIT} \
        -d "{
            \"context\": \"$STAGE/$NAME\",
            \"state\": \"failure\",
            \"description\": \"${STATUS:-Failed}\",
            \"target_url\": \"https://travis-ci.org/$TRAVIS_REPO_SLUG/jobs/$TRAVIS_JOB_ID\"
        }"

after_success:
  - |
    curl -u "$GEKY_BOT_STATUSES" -X POST \
        https://api.github.com/repos/$TRAVIS_REPO_SLUG/statuses/${TRAVIS_PULL_REQUEST_SHA:-$TRAVIS_COMMIT} \
        -d "{
            \"context\": \"$STAGE/$NAME\",
            \"state\": \"success\",
            \"description\": \"${STATUS:-Passed}\",
            \"target_url\": \"https://travis-ci.org/$TRAVIS_REPO_SLUG/jobs/$TRAVIS_JOB_ID\"
        }"

# Job control
stages:
    - name: test
    - name: deploy
      if: branch = master AND type = push<|MERGE_RESOLUTION|>--- conflicted
+++ resolved
@@ -131,7 +131,6 @@
         - ls -flh
         - make -B test_dirs test_files QUIET=1
 
-<<<<<<< HEAD
     # self-host with littlefs-fuse for fuzz test
     - stage: test
       env:
@@ -183,8 +182,6 @@
         - ls -flh
         - make -B test_dirs test_files QUIET=1
 
-=======
->>>>>>> 7e110b44
     # Automatically create releases
     - stage: deploy
       env:
