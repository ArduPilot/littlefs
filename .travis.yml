--- conflicted
+++ resolved
@@ -248,24 +248,9 @@
                   -m "Generated v$LFS2_VERSION_MAJOR prefixes")
           git reset --hard
           # Update major version branches (vN and vN-prefix)
-<<<<<<< HEAD
-          git push https://$GEKY_BOT_RELEASES@github.com/$TRAVIS_REPO_SLUG.git \
+          git push --atomic https://$GEKY_BOT_RELEASES@github.com/$TRAVIS_REPO_SLUG.git \
               v$LFS2_VERSION_MAJOR \
               v$LFS2_VERSION_MAJOR-prefix
-          # Create patch version tag (vN.N.N)
-          curl -f -u "$GEKY_BOT_RELEASES" -X POST \
-              https://api.github.com/repos/$TRAVIS_REPO_SLUG/git/refs \
-              -d "{
-                  \"ref\": \"refs/tags/$LFS2_VERSION\",
-                  \"sha\": \"$TRAVIS_COMMIT\"
-              }"
-          # Create minor release?
-          [[ "$LFS2_VERSION" == *.0 ]] || exit 0
-=======
-          git push --atomic https://$GEKY_BOT_RELEASES@github.com/$TRAVIS_REPO_SLUG.git \
-              v$LFS_VERSION_MAJOR \
-              v$LFS_VERSION_MAJOR-prefix
->>>>>>> 494dd667
           # Build release notes
           PREV=$(git tag --sort=-v:refname -l "v*" | head -1)
           if [ ! -z "$PREV" ]
@@ -276,23 +261,17 @@
           fi
           case ${GEKY_BOT_DRAFT:-minor} in
               true)  DRAFT=true ;;
-              minor) DRAFT=$(jq -R 'endswith(".0")' <<< "$LFS_VERSION") ;;
+              minor) DRAFT=$(jq -R 'endswith(".0")' <<< "$LFS2_VERSION") ;;
               false) DRAFT=false ;;
           esac
           # Create the release and patch version tag (vN.N.N)
           curl -f -u "$GEKY_BOT_RELEASES" -X POST \
               https://api.github.com/repos/$TRAVIS_REPO_SLUG/releases \
               -d "{
-<<<<<<< HEAD
                   \"tag_name\": \"$LFS2_VERSION\",
                   \"name\": \"${LFS2_VERSION%.0}\",
-                  \"draft\": true,
-=======
-                  \"tag_name\": \"$LFS_VERSION\",
-                  \"name\": \"${LFS_VERSION%.0}\",
                   \"target_commitish\": \"$TRAVIS_COMMIT\",
                   \"draft\": $DRAFT,
->>>>>>> 494dd667
                   \"body\": $(jq -sR '.' <<< "$CHANGES")
               }" #"
           SCRIPT
